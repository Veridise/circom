pragma circom 2.0.0;

// REQUIRES: circom
// RUN: rm -rf %t && mkdir %t && %circom --llvm -o %t %s | sed -n 's/.*Written successfully:.* \(.*\)/\1/p' | xargs cat | FileCheck %s --enable-var-scope

template A(n) {
	signal input a[n];
	signal input b[n];
	signal output c[n];

	var i;
	for (i = 0; i < n; i++) {
		c[i] <== a[i] * b[i];
	}
}

template B(n) {
	signal input a[n * 4];
	signal output b[n];

	component as[2];

	as[0] = A(n * 2);
	var i;
	for (i = 0; i < n * 2; i++) {
		as[0].a[i] <== a[i];
		as[0].b[i] <== a[i + n * 2];
	}

	as[1] = A(n);
	for(i = 0; i < n; i++) {
		as[1].a[i] <== as[0].c[i];
		as[1].b[i] <== as[0].c[i + n];
	}

	for (i = 0; i < n; i++) {
		b[i] <== as[1].c[i];
	}
}

component main = B(2);

<<<<<<< HEAD
//TODO: This check is a filler just to capture when the test no longer crashes
//CHECK: declare void @llvm.donothing()
=======
//CHECK-LABEL: define void @..generated..loop.body.{{[0-9]+}}([0 x i256]* %lvars, [0 x i256]* %signals,
//CHECK-SAME: i256* %fix_[[X1:[0-9]+]], i256* %fix_[[X2:[0-9]+]], i256* %fix_[[X3:[0-9]+]]){{.*}} {
//CHECK-NEXT: ..generated..loop.body.[[$F_ID_1:[0-9]+]]:
//CHECK-NEXT:   br label %store1
//CHECK-EMPTY: 
//CHECK-NEXT: store1:
//CHECK-NEXT:   %0 = getelementptr i256, i256* %fix_[[X2]], i32 0
//CHECK-NEXT:   %1 = load i256, i256* %0, align 4
//CHECK-NEXT:   %2 = getelementptr i256, i256* %fix_[[X3]], i32 0
//CHECK-NEXT:   %3 = load i256, i256* %2, align 4
//CHECK-NEXT:   %call.fr_mul = call i256 @fr_mul(i256 %1, i256 %3)
//CHECK-NEXT:   %4 = getelementptr i256, i256* %fix_[[X1]], i32 0
//CHECK-NEXT:   store i256 %call.fr_mul, i256* %4, align 4
//CHECK-NEXT:   %5 = load i256, i256* %4, align 4
//CHECK-NEXT:   %constraint = alloca i1, align 1
//CHECK-NEXT:   call void @__constraint_values(i256 %call.fr_mul, i256 %5, i1* %constraint)
//CHECK-NEXT:   br label %store2
//CHECK-EMPTY: 
//CHECK-NEXT: store2:
//CHECK-NEXT:   %6 = getelementptr [0 x i256], [0 x i256]* %lvars, i32 0, i32 1
//CHECK-NEXT:   %7 = load i256, i256* %6, align 4
//CHECK-NEXT:   %call.fr_add = call i256 @fr_add(i256 %7, i256 1)
//CHECK-NEXT:   %8 = getelementptr [0 x i256], [0 x i256]* %lvars, i32 0, i32 1
//CHECK-NEXT:   store i256 %call.fr_add, i256* %8, align 4
//CHECK-NEXT:   br label %return3
//CHECK-EMPTY: 
//CHECK-NEXT: return3:
//CHECK-NEXT:   ret void
//CHECK-NEXT: }
//
//CHECK-LABEL: define void @..generated..loop.body.{{[0-9]+}}([0 x i256]* %lvars, [0 x i256]* %signals,
//CHECK-SAME: i256* %fix_[[X1:[0-9]+]], i256* %fix_[[X2:[0-9]+]], i256* %fix_[[X3:[0-9]+]]){{.*}} {
//CHECK-NEXT: ..generated..loop.body.[[$F_ID_2:[0-9]+]]:
//CHECK-NEXT:   br label %store1
//CHECK-EMPTY: 
//CHECK-NEXT: store1:
//CHECK-NEXT:   %0 = getelementptr i256, i256* %fix_[[X2]], i32 0
//CHECK-NEXT:   %1 = load i256, i256* %0, align 4
//CHECK-NEXT:   %2 = getelementptr i256, i256* %fix_[[X3]], i32 0
//CHECK-NEXT:   %3 = load i256, i256* %2, align 4
//CHECK-NEXT:   %call.fr_mul = call i256 @fr_mul(i256 %1, i256 %3)
//CHECK-NEXT:   %4 = getelementptr i256, i256* %fix_[[X1]], i32 0
//CHECK-NEXT:   store i256 %call.fr_mul, i256* %4, align 4
//CHECK-NEXT:   %5 = load i256, i256* %4, align 4
//CHECK-NEXT:   %constraint = alloca i1, align 1
//CHECK-NEXT:   call void @__constraint_values(i256 %call.fr_mul, i256 %5, i1* %constraint)
//CHECK-NEXT:   br label %store2
//CHECK-EMPTY: 
//CHECK-NEXT: store2:
//CHECK-NEXT:   %6 = getelementptr [0 x i256], [0 x i256]* %lvars, i32 0, i32 1
//CHECK-NEXT:   %7 = load i256, i256* %6, align 4
//CHECK-NEXT:   %call.fr_add = call i256 @fr_add(i256 %7, i256 1)
//CHECK-NEXT:   %8 = getelementptr [0 x i256], [0 x i256]* %lvars, i32 0, i32 1
//CHECK-NEXT:   store i256 %call.fr_add, i256* %8, align 4
//CHECK-NEXT:   br label %return3
//CHECK-EMPTY: 
//CHECK-NEXT: return3:
//CHECK-NEXT:   ret void
//CHECK-NEXT: }
//
//CHECK-LABEL: define void @A_0_run([0 x i256]* %0){{.*}} {
//CHECK-NEXT: prelude:
//CHECK-NEXT:   %lvars = alloca [2 x i256], align 8
//CHECK-NEXT:   %subcmps = alloca [0 x { [0 x i256]*, i32 }], align 8
//CHECK-NEXT:   br label %store1
//CHECK-EMPTY: 
//CHECK-NEXT: store1:
//CHECK-NEXT:   %1 = getelementptr [2 x i256], [2 x i256]* %lvars, i32 0, i32 0
//CHECK-NEXT:   store i256 4, i256* %1, align 4
//CHECK-NEXT:   br label %store2
//CHECK-EMPTY: 
//CHECK-NEXT: store2:
//CHECK-NEXT:   %2 = getelementptr [2 x i256], [2 x i256]* %lvars, i32 0, i32 1
//CHECK-NEXT:   store i256 0, i256* %2, align 4
//CHECK-NEXT:   br label %store3
//CHECK-EMPTY: 
//CHECK-NEXT: store3:
//CHECK-NEXT:   %3 = getelementptr [2 x i256], [2 x i256]* %lvars, i32 0, i32 1
//CHECK-NEXT:   store i256 0, i256* %3, align 4
//CHECK-NEXT:   br label %unrolled_loop4
//CHECK-EMPTY: 
//CHECK-NEXT: unrolled_loop4:
//CHECK-NEXT:   %4 = bitcast [2 x i256]* %lvars to [0 x i256]*
//CHECK-NEXT:   %5 = getelementptr [0 x i256], [0 x i256]* %0, i32 0, i256 0
//CHECK-NEXT:   %6 = getelementptr [0 x i256], [0 x i256]* %0, i32 0, i256 4
//CHECK-NEXT:   %7 = getelementptr [0 x i256], [0 x i256]* %0, i32 0, i256 8
//CHECK-NEXT:   call void @..generated..loop.body.[[$F_ID_1]]([0 x i256]* %4, [0 x i256]* %0, i256* %5, i256* %6, i256* %7)
//CHECK-NEXT:   %8 = bitcast [2 x i256]* %lvars to [0 x i256]*
//CHECK-NEXT:   %9 = getelementptr [0 x i256], [0 x i256]* %0, i32 0, i256 1
//CHECK-NEXT:   %10 = getelementptr [0 x i256], [0 x i256]* %0, i32 0, i256 5
//CHECK-NEXT:   %11 = getelementptr [0 x i256], [0 x i256]* %0, i32 0, i256 9
//CHECK-NEXT:   call void @..generated..loop.body.[[$F_ID_1]]([0 x i256]* %8, [0 x i256]* %0, i256* %9, i256* %10, i256* %11)
//CHECK-NEXT:   %12 = bitcast [2 x i256]* %lvars to [0 x i256]*
//CHECK-NEXT:   %13 = getelementptr [0 x i256], [0 x i256]* %0, i32 0, i256 2
//CHECK-NEXT:   %14 = getelementptr [0 x i256], [0 x i256]* %0, i32 0, i256 6
//CHECK-NEXT:   %15 = getelementptr [0 x i256], [0 x i256]* %0, i32 0, i256 10
//CHECK-NEXT:   call void @..generated..loop.body.[[$F_ID_1]]([0 x i256]* %12, [0 x i256]* %0, i256* %13, i256* %14, i256* %15)
//CHECK-NEXT:   %16 = bitcast [2 x i256]* %lvars to [0 x i256]*
//CHECK-NEXT:   %17 = getelementptr [0 x i256], [0 x i256]* %0, i32 0, i256 3
//CHECK-NEXT:   %18 = getelementptr [0 x i256], [0 x i256]* %0, i32 0, i256 7
//CHECK-NEXT:   %19 = getelementptr [0 x i256], [0 x i256]* %0, i32 0, i256 11
//CHECK-NEXT:   call void @..generated..loop.body.[[$F_ID_1]]([0 x i256]* %16, [0 x i256]* %0, i256* %17, i256* %18, i256* %19)
//CHECK-NEXT:   br label %prologue
//CHECK-EMPTY: 
//CHECK-NEXT: prologue:
//CHECK-NEXT:   ret void
//CHECK-NEXT: }
//
//CHECK-LABEL: define void @A_1_run([0 x i256]* %0){{.*}} {
//CHECK-NEXT: prelude:
//CHECK-NEXT:   %lvars = alloca [2 x i256], align 8
//CHECK-NEXT:   %subcmps = alloca [0 x { [0 x i256]*, i32 }], align 8
//CHECK-NEXT:   br label %store1
//CHECK-EMPTY: 
//CHECK-NEXT: store1:
//CHECK-NEXT:   %1 = getelementptr [2 x i256], [2 x i256]* %lvars, i32 0, i32 0
//CHECK-NEXT:   store i256 2, i256* %1, align 4
//CHECK-NEXT:   br label %store2
//CHECK-EMPTY: 
//CHECK-NEXT: store2:
//CHECK-NEXT:   %2 = getelementptr [2 x i256], [2 x i256]* %lvars, i32 0, i32 1
//CHECK-NEXT:   store i256 0, i256* %2, align 4
//CHECK-NEXT:   br label %store3
//CHECK-EMPTY: 
//CHECK-NEXT: store3:
//CHECK-NEXT:   %3 = getelementptr [2 x i256], [2 x i256]* %lvars, i32 0, i32 1
//CHECK-NEXT:   store i256 0, i256* %3, align 4
//CHECK-NEXT:   br label %unrolled_loop4
//CHECK-EMPTY: 
//CHECK-NEXT: unrolled_loop4:
//CHECK-NEXT:   %4 = bitcast [2 x i256]* %lvars to [0 x i256]*
//CHECK-NEXT:   %5 = getelementptr [0 x i256], [0 x i256]* %0, i32 0, i256 0
//CHECK-NEXT:   %6 = getelementptr [0 x i256], [0 x i256]* %0, i32 0, i256 2
//CHECK-NEXT:   %7 = getelementptr [0 x i256], [0 x i256]* %0, i32 0, i256 4
//CHECK-NEXT:   call void @..generated..loop.body.[[$F_ID_2]]([0 x i256]* %4, [0 x i256]* %0, i256* %5, i256* %6, i256* %7)
//CHECK-NEXT:   %8 = bitcast [2 x i256]* %lvars to [0 x i256]*
//CHECK-NEXT:   %9 = getelementptr [0 x i256], [0 x i256]* %0, i32 0, i256 1
//CHECK-NEXT:   %10 = getelementptr [0 x i256], [0 x i256]* %0, i32 0, i256 3
//CHECK-NEXT:   %11 = getelementptr [0 x i256], [0 x i256]* %0, i32 0, i256 5
//CHECK-NEXT:   call void @..generated..loop.body.[[$F_ID_2]]([0 x i256]* %8, [0 x i256]* %0, i256* %9, i256* %10, i256* %11)
//CHECK-NEXT:   br label %prologue
//CHECK-EMPTY: 
//CHECK-NEXT: prologue:
//CHECK-NEXT:   ret void
//CHECK-NEXT: }
//
//CHECK-LABEL: define void @B_{{[0-9]+}}_run([0 x i256]* %0){{.*}} {
//CHECK-NEXT: prelude:
//CHECK-NEXT:   %lvars = alloca [2 x i256], align 8
//CHECK-NEXT:   %subcmps = alloca [2 x { [0 x i256]*, i32 }], align 8
//CHECK-NEXT:   br label %store1
//CHECK-EMPTY: 
//CHECK-NEXT: store1:
//CHECK-NEXT:   %1 = getelementptr [2 x i256], [2 x i256]* %lvars, i32 0, i32 0
//CHECK-NEXT:   store i256 2, i256* %1, align 4
//CHECK-NEXT:   br label %create_cmp2
//CHECK-EMPTY: 
//CHECK-NEXT: create_cmp2:
//CHECK-NEXT:   %2 = getelementptr [2 x { [0 x i256]*, i32 }], [2 x { [0 x i256]*, i32 }]* %subcmps, i32 0, i32 0
//CHECK-NEXT:   call void @A_0_build({ [0 x i256]*, i32 }* %2)
//CHECK-NEXT:   br label %create_cmp3
//CHECK-EMPTY: 
//CHECK-NEXT: create_cmp3:
//CHECK-NEXT:   %3 = getelementptr [2 x { [0 x i256]*, i32 }], [2 x { [0 x i256]*, i32 }]* %subcmps, i32 0, i32 1
//CHECK-NEXT:   call void @A_1_build({ [0 x i256]*, i32 }* %3)
//CHECK-NEXT:   br label %store4
//CHECK-EMPTY: 
//CHECK-NEXT: store4:
//CHECK-NEXT:   %4 = getelementptr [2 x i256], [2 x i256]* %lvars, i32 0, i32 1
//CHECK-NEXT:   store i256 0, i256* %4, align 4
//CHECK-NEXT:   br label %store5
//CHECK-EMPTY: 
//CHECK-NEXT: store5:
//CHECK-NEXT:   %5 = getelementptr [2 x i256], [2 x i256]* %lvars, i32 0, i32 1
//CHECK-NEXT:   store i256 0, i256* %5, align 4
//CHECK-NEXT:   br label %unrolled_loop6
//CHECK-EMPTY: 
//CHECK-NEXT: unrolled_loop6:
//CHECK-NEXT:   %6 = getelementptr [0 x i256], [0 x i256]* %0, i32 0, i32 2
//CHECK-NEXT:   %7 = load i256, i256* %6, align 4
//CHECK-NEXT:   %8 = getelementptr [2 x { [0 x i256]*, i32 }], [2 x { [0 x i256]*, i32 }]* %subcmps, i32 0, i32 0, i32 0
//CHECK-NEXT:   %9 = load [0 x i256]*, [0 x i256]** %8, align 8
//CHECK-NEXT:   %10 = getelementptr [0 x i256], [0 x i256]* %9, i32 0, i32 4
//CHECK-NEXT:   store i256 %7, i256* %10, align 4
//CHECK-NEXT:   %11 = getelementptr [2 x { [0 x i256]*, i32 }], [2 x { [0 x i256]*, i32 }]* %subcmps, i32 0, i32 0, i32 1
//CHECK-NEXT:   %load.subcmp.counter = load i32, i32* %11, align 4
//CHECK-NEXT:   %decrement.counter = sub i32 %load.subcmp.counter, 1
//CHECK-NEXT:   store i32 %decrement.counter, i32* %11, align 4
//CHECK-NEXT:   %12 = load i256, i256* %10, align 4
//CHECK-NEXT:   %constraint = alloca i1, align 1
//CHECK-NEXT:   call void @__constraint_values(i256 %7, i256 %12, i1* %constraint)
//CHECK-NEXT:   %13 = getelementptr [0 x i256], [0 x i256]* %0, i32 0, i32 6
//CHECK-NEXT:   %14 = load i256, i256* %13, align 4
//CHECK-NEXT:   %15 = getelementptr [2 x { [0 x i256]*, i32 }], [2 x { [0 x i256]*, i32 }]* %subcmps, i32 0, i32 0, i32 0
//CHECK-NEXT:   %16 = load [0 x i256]*, [0 x i256]** %15, align 8
//CHECK-NEXT:   %17 = getelementptr [0 x i256], [0 x i256]* %16, i32 0, i32 8
//CHECK-NEXT:   store i256 %14, i256* %17, align 4
//CHECK-NEXT:   %18 = getelementptr [2 x { [0 x i256]*, i32 }], [2 x { [0 x i256]*, i32 }]* %subcmps, i32 0, i32 0, i32 1
//CHECK-NEXT:   %load.subcmp.counter1 = load i32, i32* %18, align 4
//CHECK-NEXT:   %decrement.counter2 = sub i32 %load.subcmp.counter1, 1
//CHECK-NEXT:   store i32 %decrement.counter2, i32* %18, align 4
//CHECK-NEXT:   %19 = load i256, i256* %17, align 4
//CHECK-NEXT:   %constraint3 = alloca i1, align 1
//CHECK-NEXT:   call void @__constraint_values(i256 %14, i256 %19, i1* %constraint3)
//CHECK-NEXT:   %20 = getelementptr [2 x i256], [2 x i256]* %lvars, i32 0, i32 1
//CHECK-NEXT:   store i256 1, i256* %20, align 4
//CHECK-NEXT:   %21 = getelementptr [0 x i256], [0 x i256]* %0, i32 0, i32 3
//CHECK-NEXT:   %22 = load i256, i256* %21, align 4
//CHECK-NEXT:   %23 = getelementptr [2 x { [0 x i256]*, i32 }], [2 x { [0 x i256]*, i32 }]* %subcmps, i32 0, i32 0, i32 0
//CHECK-NEXT:   %24 = load [0 x i256]*, [0 x i256]** %23, align 8
//CHECK-NEXT:   %25 = getelementptr [0 x i256], [0 x i256]* %24, i32 0, i32 5
//CHECK-NEXT:   store i256 %22, i256* %25, align 4
//CHECK-NEXT:   %26 = getelementptr [2 x { [0 x i256]*, i32 }], [2 x { [0 x i256]*, i32 }]* %subcmps, i32 0, i32 0, i32 1
//CHECK-NEXT:   %load.subcmp.counter4 = load i32, i32* %26, align 4
//CHECK-NEXT:   %decrement.counter5 = sub i32 %load.subcmp.counter4, 1
//CHECK-NEXT:   store i32 %decrement.counter5, i32* %26, align 4
//CHECK-NEXT:   %27 = load i256, i256* %25, align 4
//CHECK-NEXT:   %constraint6 = alloca i1, align 1
//CHECK-NEXT:   call void @__constraint_values(i256 %22, i256 %27, i1* %constraint6)
//CHECK-NEXT:   %28 = getelementptr [0 x i256], [0 x i256]* %0, i32 0, i32 7
//CHECK-NEXT:   %29 = load i256, i256* %28, align 4
//CHECK-NEXT:   %30 = getelementptr [2 x { [0 x i256]*, i32 }], [2 x { [0 x i256]*, i32 }]* %subcmps, i32 0, i32 0, i32 0
//CHECK-NEXT:   %31 = load [0 x i256]*, [0 x i256]** %30, align 8
//CHECK-NEXT:   %32 = getelementptr [0 x i256], [0 x i256]* %31, i32 0, i32 9
//CHECK-NEXT:   store i256 %29, i256* %32, align 4
//CHECK-NEXT:   %33 = getelementptr [2 x { [0 x i256]*, i32 }], [2 x { [0 x i256]*, i32 }]* %subcmps, i32 0, i32 0, i32 1
//CHECK-NEXT:   %load.subcmp.counter7 = load i32, i32* %33, align 4
//CHECK-NEXT:   %decrement.counter8 = sub i32 %load.subcmp.counter7, 1
//CHECK-NEXT:   store i32 %decrement.counter8, i32* %33, align 4
//CHECK-NEXT:   %34 = load i256, i256* %32, align 4
//CHECK-NEXT:   %constraint9 = alloca i1, align 1
//CHECK-NEXT:   call void @__constraint_values(i256 %29, i256 %34, i1* %constraint9)
//CHECK-NEXT:   %35 = getelementptr [2 x i256], [2 x i256]* %lvars, i32 0, i32 1
//CHECK-NEXT:   store i256 2, i256* %35, align 4
//CHECK-NEXT:   %36 = getelementptr [0 x i256], [0 x i256]* %0, i32 0, i32 4
//CHECK-NEXT:   %37 = load i256, i256* %36, align 4
//CHECK-NEXT:   %38 = getelementptr [2 x { [0 x i256]*, i32 }], [2 x { [0 x i256]*, i32 }]* %subcmps, i32 0, i32 0, i32 0
//CHECK-NEXT:   %39 = load [0 x i256]*, [0 x i256]** %38, align 8
//CHECK-NEXT:   %40 = getelementptr [0 x i256], [0 x i256]* %39, i32 0, i32 6
//CHECK-NEXT:   store i256 %37, i256* %40, align 4
//CHECK-NEXT:   %41 = getelementptr [2 x { [0 x i256]*, i32 }], [2 x { [0 x i256]*, i32 }]* %subcmps, i32 0, i32 0, i32 1
//CHECK-NEXT:   %load.subcmp.counter10 = load i32, i32* %41, align 4
//CHECK-NEXT:   %decrement.counter11 = sub i32 %load.subcmp.counter10, 1
//CHECK-NEXT:   store i32 %decrement.counter11, i32* %41, align 4
//CHECK-NEXT:   %42 = load i256, i256* %40, align 4
//CHECK-NEXT:   %constraint12 = alloca i1, align 1
//CHECK-NEXT:   call void @__constraint_values(i256 %37, i256 %42, i1* %constraint12)
//CHECK-NEXT:   %43 = getelementptr [0 x i256], [0 x i256]* %0, i32 0, i32 8
//CHECK-NEXT:   %44 = load i256, i256* %43, align 4
//CHECK-NEXT:   %45 = getelementptr [2 x { [0 x i256]*, i32 }], [2 x { [0 x i256]*, i32 }]* %subcmps, i32 0, i32 0, i32 0
//CHECK-NEXT:   %46 = load [0 x i256]*, [0 x i256]** %45, align 8
//CHECK-NEXT:   %47 = getelementptr [0 x i256], [0 x i256]* %46, i32 0, i32 10
//CHECK-NEXT:   store i256 %44, i256* %47, align 4
//CHECK-NEXT:   %48 = getelementptr [2 x { [0 x i256]*, i32 }], [2 x { [0 x i256]*, i32 }]* %subcmps, i32 0, i32 0, i32 1
//CHECK-NEXT:   %load.subcmp.counter13 = load i32, i32* %48, align 4
//CHECK-NEXT:   %decrement.counter14 = sub i32 %load.subcmp.counter13, 1
//CHECK-NEXT:   store i32 %decrement.counter14, i32* %48, align 4
//CHECK-NEXT:   %49 = load i256, i256* %47, align 4
//CHECK-NEXT:   %constraint15 = alloca i1, align 1
//CHECK-NEXT:   call void @__constraint_values(i256 %44, i256 %49, i1* %constraint15)
//CHECK-NEXT:   %50 = getelementptr [2 x i256], [2 x i256]* %lvars, i32 0, i32 1
//CHECK-NEXT:   store i256 3, i256* %50, align 4
//CHECK-NEXT:   %51 = getelementptr [0 x i256], [0 x i256]* %0, i32 0, i32 5
//CHECK-NEXT:   %52 = load i256, i256* %51, align 4
//CHECK-NEXT:   %53 = getelementptr [2 x { [0 x i256]*, i32 }], [2 x { [0 x i256]*, i32 }]* %subcmps, i32 0, i32 0, i32 0
//CHECK-NEXT:   %54 = load [0 x i256]*, [0 x i256]** %53, align 8
//CHECK-NEXT:   %55 = getelementptr [0 x i256], [0 x i256]* %54, i32 0, i32 7
//CHECK-NEXT:   store i256 %52, i256* %55, align 4
//CHECK-NEXT:   %56 = getelementptr [2 x { [0 x i256]*, i32 }], [2 x { [0 x i256]*, i32 }]* %subcmps, i32 0, i32 0, i32 1
//CHECK-NEXT:   %load.subcmp.counter16 = load i32, i32* %56, align 4
//CHECK-NEXT:   %decrement.counter17 = sub i32 %load.subcmp.counter16, 1
//CHECK-NEXT:   store i32 %decrement.counter17, i32* %56, align 4
//CHECK-NEXT:   %57 = load i256, i256* %55, align 4
//CHECK-NEXT:   %constraint18 = alloca i1, align 1
//CHECK-NEXT:   call void @__constraint_values(i256 %52, i256 %57, i1* %constraint18)
//CHECK-NEXT:   %58 = getelementptr [0 x i256], [0 x i256]* %0, i32 0, i32 9
//CHECK-NEXT:   %59 = load i256, i256* %58, align 4
//CHECK-NEXT:   %60 = getelementptr [2 x { [0 x i256]*, i32 }], [2 x { [0 x i256]*, i32 }]* %subcmps, i32 0, i32 0, i32 0
//CHECK-NEXT:   %61 = load [0 x i256]*, [0 x i256]** %60, align 8
//CHECK-NEXT:   %62 = getelementptr [0 x i256], [0 x i256]* %61, i32 0, i32 11
//CHECK-NEXT:   store i256 %59, i256* %62, align 4
//CHECK-NEXT:   %63 = getelementptr [2 x { [0 x i256]*, i32 }], [2 x { [0 x i256]*, i32 }]* %subcmps, i32 0, i32 0, i32 1
//CHECK-NEXT:   %load.subcmp.counter19 = load i32, i32* %63, align 4
//CHECK-NEXT:   %decrement.counter20 = sub i32 %load.subcmp.counter19, 1
//CHECK-NEXT:   store i32 %decrement.counter20, i32* %63, align 4
//CHECK-NEXT:   %64 = getelementptr [2 x { [0 x i256]*, i32 }], [2 x { [0 x i256]*, i32 }]* %subcmps, i32 0, i32 0, i32 0
//CHECK-NEXT:   %65 = load [0 x i256]*, [0 x i256]** %64, align 8
//CHECK-NEXT:   call void @A_0_run([0 x i256]* %65)
//CHECK-NEXT:   %66 = load i256, i256* %62, align 4
//CHECK-NEXT:   %constraint21 = alloca i1, align 1
//CHECK-NEXT:   call void @__constraint_values(i256 %59, i256 %66, i1* %constraint21)
//CHECK-NEXT:   %67 = getelementptr [2 x i256], [2 x i256]* %lvars, i32 0, i32 1
//CHECK-NEXT:   store i256 4, i256* %67, align 4
//CHECK-NEXT:   br label %store7
//CHECK-EMPTY: 
//CHECK-NEXT: store7:
//CHECK-NEXT:   %68 = getelementptr [2 x i256], [2 x i256]* %lvars, i32 0, i32 1
//CHECK-NEXT:   store i256 0, i256* %68, align 4
//CHECK-NEXT:   br label %unrolled_loop8
//CHECK-EMPTY: 
//CHECK-NEXT: unrolled_loop8:
//CHECK-NEXT:   %69 = getelementptr [2 x { [0 x i256]*, i32 }], [2 x { [0 x i256]*, i32 }]* %subcmps, i32 0, i32 0, i32 0
//CHECK-NEXT:   %70 = load [0 x i256]*, [0 x i256]** %69, align 8
//CHECK-NEXT:   %71 = getelementptr [0 x i256], [0 x i256]* %70, i32 0, i32 0
//CHECK-NEXT:   %72 = load i256, i256* %71, align 4
//CHECK-NEXT:   %73 = getelementptr [2 x { [0 x i256]*, i32 }], [2 x { [0 x i256]*, i32 }]* %subcmps, i32 0, i32 1, i32 0
//CHECK-NEXT:   %74 = load [0 x i256]*, [0 x i256]** %73, align 8
//CHECK-NEXT:   %75 = getelementptr [0 x i256], [0 x i256]* %74, i32 0, i32 2
//CHECK-NEXT:   store i256 %72, i256* %75, align 4
//CHECK-NEXT:   %76 = getelementptr [2 x { [0 x i256]*, i32 }], [2 x { [0 x i256]*, i32 }]* %subcmps, i32 0, i32 1, i32 1
//CHECK-NEXT:   %load.subcmp.counter22 = load i32, i32* %76, align 4
//CHECK-NEXT:   %decrement.counter23 = sub i32 %load.subcmp.counter22, 1
//CHECK-NEXT:   store i32 %decrement.counter23, i32* %76, align 4
//CHECK-NEXT:   %77 = load i256, i256* %75, align 4
//CHECK-NEXT:   %constraint24 = alloca i1, align 1
//CHECK-NEXT:   call void @__constraint_values(i256 %72, i256 %77, i1* %constraint24)
//CHECK-NEXT:   %78 = getelementptr [2 x { [0 x i256]*, i32 }], [2 x { [0 x i256]*, i32 }]* %subcmps, i32 0, i32 0, i32 0
//CHECK-NEXT:   %79 = load [0 x i256]*, [0 x i256]** %78, align 8
//CHECK-NEXT:   %80 = getelementptr [0 x i256], [0 x i256]* %79, i32 0, i32 2
//CHECK-NEXT:   %81 = load i256, i256* %80, align 4
//CHECK-NEXT:   %82 = getelementptr [2 x { [0 x i256]*, i32 }], [2 x { [0 x i256]*, i32 }]* %subcmps, i32 0, i32 1, i32 0
//CHECK-NEXT:   %83 = load [0 x i256]*, [0 x i256]** %82, align 8
//CHECK-NEXT:   %84 = getelementptr [0 x i256], [0 x i256]* %83, i32 0, i32 4
//CHECK-NEXT:   store i256 %81, i256* %84, align 4
//CHECK-NEXT:   %85 = getelementptr [2 x { [0 x i256]*, i32 }], [2 x { [0 x i256]*, i32 }]* %subcmps, i32 0, i32 1, i32 1
//CHECK-NEXT:   %load.subcmp.counter25 = load i32, i32* %85, align 4
//CHECK-NEXT:   %decrement.counter26 = sub i32 %load.subcmp.counter25, 1
//CHECK-NEXT:   store i32 %decrement.counter26, i32* %85, align 4
//CHECK-NEXT:   %86 = load i256, i256* %84, align 4
//CHECK-NEXT:   %constraint27 = alloca i1, align 1
//CHECK-NEXT:   call void @__constraint_values(i256 %81, i256 %86, i1* %constraint27)
//CHECK-NEXT:   %87 = getelementptr [2 x i256], [2 x i256]* %lvars, i32 0, i32 1
//CHECK-NEXT:   store i256 1, i256* %87, align 4
//CHECK-NEXT:   %88 = getelementptr [2 x { [0 x i256]*, i32 }], [2 x { [0 x i256]*, i32 }]* %subcmps, i32 0, i32 0, i32 0
//CHECK-NEXT:   %89 = load [0 x i256]*, [0 x i256]** %88, align 8
//CHECK-NEXT:   %90 = getelementptr [0 x i256], [0 x i256]* %89, i32 0, i32 1
//CHECK-NEXT:   %91 = load i256, i256* %90, align 4
//CHECK-NEXT:   %92 = getelementptr [2 x { [0 x i256]*, i32 }], [2 x { [0 x i256]*, i32 }]* %subcmps, i32 0, i32 1, i32 0
//CHECK-NEXT:   %93 = load [0 x i256]*, [0 x i256]** %92, align 8
//CHECK-NEXT:   %94 = getelementptr [0 x i256], [0 x i256]* %93, i32 0, i32 3
//CHECK-NEXT:   store i256 %91, i256* %94, align 4
//CHECK-NEXT:   %95 = getelementptr [2 x { [0 x i256]*, i32 }], [2 x { [0 x i256]*, i32 }]* %subcmps, i32 0, i32 1, i32 1
//CHECK-NEXT:   %load.subcmp.counter28 = load i32, i32* %95, align 4
//CHECK-NEXT:   %decrement.counter29 = sub i32 %load.subcmp.counter28, 1
//CHECK-NEXT:   store i32 %decrement.counter29, i32* %95, align 4
//CHECK-NEXT:   %96 = load i256, i256* %94, align 4
//CHECK-NEXT:   %constraint30 = alloca i1, align 1
//CHECK-NEXT:   call void @__constraint_values(i256 %91, i256 %96, i1* %constraint30)
//CHECK-NEXT:   %97 = getelementptr [2 x { [0 x i256]*, i32 }], [2 x { [0 x i256]*, i32 }]* %subcmps, i32 0, i32 0, i32 0
//CHECK-NEXT:   %98 = load [0 x i256]*, [0 x i256]** %97, align 8
//CHECK-NEXT:   %99 = getelementptr [0 x i256], [0 x i256]* %98, i32 0, i32 3
//CHECK-NEXT:   %100 = load i256, i256* %99, align 4
//CHECK-NEXT:   %101 = getelementptr [2 x { [0 x i256]*, i32 }], [2 x { [0 x i256]*, i32 }]* %subcmps, i32 0, i32 1, i32 0
//CHECK-NEXT:   %102 = load [0 x i256]*, [0 x i256]** %101, align 8
//CHECK-NEXT:   %103 = getelementptr [0 x i256], [0 x i256]* %102, i32 0, i32 5
//CHECK-NEXT:   store i256 %100, i256* %103, align 4
//CHECK-NEXT:   %104 = getelementptr [2 x { [0 x i256]*, i32 }], [2 x { [0 x i256]*, i32 }]* %subcmps, i32 0, i32 1, i32 1
//CHECK-NEXT:   %load.subcmp.counter31 = load i32, i32* %104, align 4
//CHECK-NEXT:   %decrement.counter32 = sub i32 %load.subcmp.counter31, 1
//CHECK-NEXT:   store i32 %decrement.counter32, i32* %104, align 4
//CHECK-NEXT:   %105 = getelementptr [2 x { [0 x i256]*, i32 }], [2 x { [0 x i256]*, i32 }]* %subcmps, i32 0, i32 1, i32 0
//CHECK-NEXT:   %106 = load [0 x i256]*, [0 x i256]** %105, align 8
//CHECK-NEXT:   call void @A_1_run([0 x i256]* %106)
//CHECK-NEXT:   %107 = load i256, i256* %103, align 4
//CHECK-NEXT:   %constraint33 = alloca i1, align 1
//CHECK-NEXT:   call void @__constraint_values(i256 %100, i256 %107, i1* %constraint33)
//CHECK-NEXT:   %108 = getelementptr [2 x i256], [2 x i256]* %lvars, i32 0, i32 1
//CHECK-NEXT:   store i256 2, i256* %108, align 4
//CHECK-NEXT:   br label %store9
//CHECK-EMPTY: 
//CHECK-NEXT: store9:
//CHECK-NEXT:   %109 = getelementptr [2 x i256], [2 x i256]* %lvars, i32 0, i32 1
//CHECK-NEXT:   store i256 0, i256* %109, align 4
//CHECK-NEXT:   br label %unrolled_loop10
//CHECK-EMPTY: 
//CHECK-NEXT: unrolled_loop10:
//CHECK-NEXT:   %110 = getelementptr [2 x { [0 x i256]*, i32 }], [2 x { [0 x i256]*, i32 }]* %subcmps, i32 0, i32 1, i32 0
//CHECK-NEXT:   %111 = load [0 x i256]*, [0 x i256]** %110, align 8
//CHECK-NEXT:   %112 = getelementptr [0 x i256], [0 x i256]* %111, i32 0, i32 0
//CHECK-NEXT:   %113 = load i256, i256* %112, align 4
//CHECK-NEXT:   %114 = getelementptr [0 x i256], [0 x i256]* %0, i32 0, i32 0
//CHECK-NEXT:   store i256 %113, i256* %114, align 4
//CHECK-NEXT:   %115 = load i256, i256* %114, align 4
//CHECK-NEXT:   %constraint34 = alloca i1, align 1
//CHECK-NEXT:   call void @__constraint_values(i256 %113, i256 %115, i1* %constraint34)
//CHECK-NEXT:   %116 = getelementptr [2 x i256], [2 x i256]* %lvars, i32 0, i32 1
//CHECK-NEXT:   store i256 1, i256* %116, align 4
//CHECK-NEXT:   %117 = getelementptr [2 x { [0 x i256]*, i32 }], [2 x { [0 x i256]*, i32 }]* %subcmps, i32 0, i32 1, i32 0
//CHECK-NEXT:   %118 = load [0 x i256]*, [0 x i256]** %117, align 8
//CHECK-NEXT:   %119 = getelementptr [0 x i256], [0 x i256]* %118, i32 0, i32 1
//CHECK-NEXT:   %120 = load i256, i256* %119, align 4
//CHECK-NEXT:   %121 = getelementptr [0 x i256], [0 x i256]* %0, i32 0, i32 1
//CHECK-NEXT:   store i256 %120, i256* %121, align 4
//CHECK-NEXT:   %122 = load i256, i256* %121, align 4
//CHECK-NEXT:   %constraint35 = alloca i1, align 1
//CHECK-NEXT:   call void @__constraint_values(i256 %120, i256 %122, i1* %constraint35)
//CHECK-NEXT:   %123 = getelementptr [2 x i256], [2 x i256]* %lvars, i32 0, i32 1
//CHECK-NEXT:   store i256 2, i256* %123, align 4
//CHECK-NEXT:   br label %prologue
//CHECK-EMPTY: 
//CHECK-NEXT: prologue:
//CHECK-NEXT:   ret void
//CHECK-NEXT: }
>>>>>>> 8cc3b565
<|MERGE_RESOLUTION|>--- conflicted
+++ resolved
@@ -40,10 +40,6 @@
 
 component main = B(2);
 
-<<<<<<< HEAD
-//TODO: This check is a filler just to capture when the test no longer crashes
-//CHECK: declare void @llvm.donothing()
-=======
 //CHECK-LABEL: define void @..generated..loop.body.{{[0-9]+}}([0 x i256]* %lvars, [0 x i256]* %signals,
 //CHECK-SAME: i256* %fix_[[X1:[0-9]+]], i256* %fix_[[X2:[0-9]+]], i256* %fix_[[X3:[0-9]+]]){{.*}} {
 //CHECK-NEXT: ..generated..loop.body.[[$F_ID_1:[0-9]+]]:
@@ -446,5 +442,4 @@
 //CHECK-EMPTY: 
 //CHECK-NEXT: prologue:
 //CHECK-NEXT:   ret void
-//CHECK-NEXT: }
->>>>>>> 8cc3b565
+//CHECK-NEXT: }