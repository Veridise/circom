--- conflicted
+++ resolved
@@ -57,10 +57,6 @@
 
 component main = B(2, 3, 2);
 
-<<<<<<< HEAD
-//TODO: This check is a filler just to capture when the test no longer crashes
-//CHECK: declare void @llvm.donothing()
-=======
 //CHECK-LABEL: define void @..generated..loop.body.{{[0-9]+}}([0 x i256]* %lvars, [0 x i256]* %signals, i256* %fix_0, i256* %fix_1){{.*}} {
 //CHECK-NEXT: ..generated..loop.body.[[$F_ID_1:[0-9]+]]:
 //CHECK-NEXT:   br label %store1
@@ -612,5 +608,4 @@
 //CHECK-EMPTY: 
 //CHECK-NEXT: prologue:
 //CHECK-NEXT:   ret void
-//CHECK-NEXT: }
->>>>>>> 8cc3b565
+//CHECK-NEXT: }