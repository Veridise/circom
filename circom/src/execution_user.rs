--- conflicted
+++ resolved
@@ -37,11 +37,8 @@
         flag_p: config.flag_p,
         flag_verbose: config.flag_verbose,
         inspect_constraints: config.inspect_constraints_flag,
-<<<<<<< HEAD
         flag_old_heuristics: config.flag_old_heuristics,
-=======
         prime : config.prime,
->>>>>>> 6508db92
     };
     let (exporter, vcp) = build_circuit(program_archive, build_config)?;
     if config.r1cs_flag {
