--- conflicted
+++ resolved
@@ -30,50 +30,13 @@
     pub vcp: VCP,
 }
 
-<<<<<<< HEAD
 pub fn compile(config: CompilerConfig, program_archive: ProgramArchive, prime: &String) -> Result<(), ()> {
-    let circuit = compiler_interface::run_compiler(
-        config.vcp,
-        Config {
-            debug_output: config.debug_output,
-            produce_input_log: config.produce_input_log,
-            wat_flag: config.wat_flag,
-            summary_flag: config.summary_flag,
-        },
-        VERSION,
-    )?;
-
-    if config.c_flag {
-        compiler_interface::write_c(&circuit, &config.c_folder, &config.c_run_name, &config.c_file, &config.dat_file)?;
-        println!(
-            "{} {} and {}",
-            Colour::Green.paint("Written successfully:"),
-            config.c_file,
-            config.dat_file
-        );
-        println!(
-            "{} {}/{}, {}, {}, {}, {}, {}, {} and {}",
-            Colour::Green.paint("Written successfully:"),
-            &config.c_folder,
-            "main.cpp".to_string(),
-            "circom.hpp".to_string(),
-            "calcwit.hpp".to_string(),
-            "calcwit.cpp".to_string(),
-            "fr.hpp".to_string(),
-            "fr.cpp".to_string(),
-            "fr.asm".to_string(),
-            "Makefile".to_string()
-        );
-    }
-=======
-pub fn compile(config: CompilerConfig) -> Result<(), ()> {
-
->>>>>>> 207a712e
+
 
     if config.c_flag || config.wat_flag || config.wasm_flag{
         let circuit = compiler_interface::run_compiler(
             config.vcp,
-            Config { debug_output: config.debug_output, produce_input_log: config.produce_input_log, wat_flag: config.wat_flag },
+            Config { debug_output: config.debug_output, produce_input_log: config.produce_input_log, wat_flag: config.wat_flag, summary_flag: config.summary_flag },
             VERSION
         )?;
     
@@ -136,7 +99,6 @@
             (false, false) => {}
         }
     }
-    
 
     if config.summary_flag {
         generate_summary(config.summary_file.as_str(), config.llvm_folder.as_str(), &circuit)?;
