mod compilation_user;
mod execution_user;
mod input_user;
mod parser_user;
mod type_analysis_user;

const VERSION: &'static str = env!("CARGO_PKG_VERSION");


use ansi_term::Colour;
use input_user::Input;

fn main() {
    let result = start();
    if result.is_err() {
        eprintln!("{}", Colour::Red.paint("previous errors were found"));
        std::process::exit(1);
    } else {
        println!("{}", Colour::Green.paint("Everything went okay"));
        //std::process::exit(0);
    }
}

fn start() -> Result<(), ()> {
    use compilation_user::CompilerConfig;
    use execution_user::ExecutionConfig;
    let user_input = Input::new()?;
    let mut program_archive = parser_user::parse_project(&user_input)?;
    type_analysis_user::analyse_project(&mut program_archive)?;

    let config = ExecutionConfig {
        no_rounds: user_input.no_rounds(),
        flag_p: user_input.parallel_simplification_flag(),
        flag_s: user_input.reduced_simplification_flag(),
        flag_f: user_input.unsimplified_flag(),
        flag_old_heuristics: user_input.flag_old_heuristics(),
        flag_verbose: user_input.flag_verbose(),
        inspect_constraints_flag: user_input.inspect_constraints_flag(),
        r1cs_flag: user_input.r1cs_flag(),
        json_constraint_flag: user_input.json_constraints_flag(),
        json_substitution_flag: user_input.json_substitutions_flag(),
        sym_flag: user_input.sym_flag(),
        sym: user_input.sym_file().to_string(),
        r1cs: user_input.r1cs_file().to_string(),
        json_constraints: user_input.json_constraints_file().to_string(),
<<<<<<< HEAD
        prime: user_input.prime(),
=======
        json_substitutions: user_input.json_substitutions_file().to_string(),
        prime: user_input.prime(),        
>>>>>>> 207a712e
    };
    let circuit = execution_user::execute_project(program_archive.clone(), config)?;
    let compilation_config = CompilerConfig {
        vcp: circuit,
        debug_output: user_input.print_ir_flag(),
        c_flag: user_input.c_flag(),
        wasm_flag: user_input.wasm_flag(),
        llvm_flag: user_input.llvm_flag(),
        wat_flag: user_input.wat_flag(),
	    js_folder: user_input.js_folder().to_string(),
	    wasm_name: user_input.wasm_name().to_string(),
	    c_folder: user_input.c_folder().to_string(),
	    c_run_name: user_input.c_run_name().to_string(),
        c_file: user_input.c_file().to_string(),
        llvm_file: user_input.llvm_file().to_string(),
        llvm_folder: user_input.llvm_folder().to_string(),
        summary_file: user_input.summary_file().to_string(),
        summary_flag: user_input.summary_flag(),
        dat_file: user_input.dat_file().to_string(),
        wat_file: user_input.wat_file().to_string(),
        wasm_file: user_input.wasm_file().to_string(),
        produce_input_log: user_input.main_inputs_flag(),
    };
    compilation_user::compile(compilation_config, program_archive, &user_input.prime())?;
    Result::Ok(())
}<|MERGE_RESOLUTION|>--- conflicted
+++ resolved
@@ -43,12 +43,8 @@
         sym: user_input.sym_file().to_string(),
         r1cs: user_input.r1cs_file().to_string(),
         json_constraints: user_input.json_constraints_file().to_string(),
-<<<<<<< HEAD
-        prime: user_input.prime(),
-=======
         json_substitutions: user_input.json_substitutions_file().to_string(),
         prime: user_input.prime(),        
->>>>>>> 207a712e
     };
     let circuit = execution_user::execute_project(program_archive.clone(), config)?;
     let compilation_config = CompilerConfig {
