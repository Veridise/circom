use inkwell::basic_block::BasicBlock;
use inkwell::builder::Builder;
use inkwell::context::ContextRef;
use inkwell::types::{AnyType, BasicType, PointerType};
use inkwell::values::{AnyValueEnum, FunctionValue, IntValue, PointerValue};

use crate::llvm_elements::{BodyCtx, LLVM, LLVMIRProducer};
use crate::llvm_elements::instructions::{create_alloca, create_gep};
use crate::llvm_elements::types::{bigint_type, i32_type, subcomponent_type};
use crate::llvm_elements::values::{create_literal_u32, zero};

pub struct TemplateLLVMIRProducer<'ctx: 'prod, 'prod> {
    parent: &'prod dyn LLVMIRProducer<'ctx>,
    template_ctx: TemplateCtx<'ctx>,
}

impl<'a, 'b> LLVMIRProducer<'a> for TemplateLLVMIRProducer<'a, 'b> {
    fn llvm(&self) -> &LLVM<'a> {
        self.parent.llvm()
    }

    fn context(&self) -> ContextRef<'a> {
        self.parent.context()
    }

    fn set_current_bb(&self, bb: BasicBlock<'a>) {
        self.parent.set_current_bb(bb)
    }

    fn template_ctx(&self) -> &TemplateCtx<'a> {
        &self.template_ctx
    }

    fn body_ctx(&self) -> &dyn BodyCtx<'a> {
        &self.template_ctx
    }

    fn current_function(&self) -> FunctionValue<'a> {
        self.template_ctx.current_function
    }

    fn builder(&self) -> &Builder<'a> {
        self.parent.builder()
    }

    fn constant_fields(&self) -> &Vec<String> {
        self.parent.constant_fields()
    }
}

impl<'a, 'b> TemplateLLVMIRProducer<'a, 'b> {
    pub fn new(
        parent: &'b dyn LLVMIRProducer<'a>,
        stack_depth: usize,
        number_subcmps: usize,
        current_function: FunctionValue<'a>,
        template_type: PointerType<'a>,
        signals_arg_offset: usize,
    ) -> Self {
        TemplateLLVMIRProducer {
            parent,
            template_ctx: TemplateCtx::new(
                parent,
                stack_depth,
                number_subcmps,
                current_function,
                template_type,
                signals_arg_offset,
            ),
        }
    }
}

pub struct TemplateCtx<'a> {
    pub stack: PointerValue<'a>,
    subcmps: PointerValue<'a>,
    pub current_function: FunctionValue<'a>,
    pub template_type: PointerType<'a>,
    pub signals_arg_offset: usize,
}

#[inline]
fn setup_subcmps<'a>(producer: &dyn LLVMIRProducer<'a>, number_subcmps: usize) -> PointerValue<'a> {
    // [{void*, int} x number_subcmps]
    let signals_ptr = subcomponent_type(producer).ptr_type(Default::default());
    let counter_ty = i32_type(producer);
    let subcmp_ty = producer
        .context()
        .struct_type(&[signals_ptr.as_basic_type_enum(), counter_ty.as_basic_type_enum()], false);
    let subcmps_ty = subcmp_ty.array_type(number_subcmps as u32);
    create_alloca(producer, subcmps_ty.as_any_type_enum(), "subcmps").into_pointer_value()
}

#[inline]
fn setup_stack<'a>(producer: &dyn LLVMIRProducer<'a>, stack_depth: usize) -> PointerValue<'a> {
    let bigint_ty = bigint_type(producer);
    create_alloca(producer, bigint_ty.array_type(stack_depth as u32).into(), "lvars")
        .into_pointer_value()
}

impl<'a> TemplateCtx<'a> {
    pub fn new(
        producer: &dyn LLVMIRProducer<'a>,
        stack_depth: usize,
        number_subcmps: usize,
        current_function: FunctionValue<'a>,
        template_type: PointerType<'a>,
        signals_arg_offset: usize,
    ) -> Self {
        TemplateCtx {
            stack: setup_stack(producer, stack_depth),
            subcmps: setup_subcmps(producer, number_subcmps),
            current_function,
            template_type,
            signals_arg_offset,
        }
    }

    /// Creates the necessary code to load a subcomponent given the expression used as id
    pub fn load_subcmp_addr(
        &self,
        producer: &dyn LLVMIRProducer<'a>,
        id: AnyValueEnum<'a>,
    ) -> PointerValue<'a> {
        create_gep(producer, self.subcmps, &[zero(producer), id.into_int_value(), zero(producer)])
            .into_pointer_value()
    }

    /// Creates the necessary code to load a subcomponent counter given the expression used as id
    pub fn load_subcmp_counter(
        &self,
        producer: &dyn LLVMIRProducer<'a>,
        id: AnyValueEnum<'a>,
    ) -> PointerValue<'a> {
        create_gep(
            producer,
            self.subcmps,
            &[zero(producer), id.into_int_value(), create_literal_u32(producer, 1)],
        )
        .into_pointer_value()
    }

    /// Returns a pointer to the signal associated to the index
    pub fn get_signal(
        &self,
        producer: &dyn LLVMIRProducer<'a>,
        index: IntValue<'a>,
    ) -> AnyValueEnum<'a> {
        let signals = self.current_function.get_nth_param(self.signals_arg_offset as u32).unwrap();
        create_gep(producer, signals.into_pointer_value(), &[zero(producer), index])
    }
}

impl<'a> BodyCtx<'a> for TemplateCtx<'a> {
    /// Returns a reference to the local variable associated to the index
<<<<<<< HEAD
    fn get_variable(
        &self,
        producer: &dyn LLVMIRProducer<'a>,
        index: IntValue<'a>,
    ) -> AnyValueEnum<'a> {
        create_gep(producer, self.stack, &[index])
=======
    fn get_variable(&self, producer: &dyn LLVMIRProducer<'a>, index: IntValue<'a>) -> AnyValueEnum<'a> {
        create_gep(producer, self.stack, &[zero(producer), index])
>>>>>>> 04f4fabb
    }
}

pub fn create_template_struct<'a>(
    producer: &dyn LLVMIRProducer<'a>,
    n_signals: usize,
) -> PointerType<'a> {
    bigint_type(producer).array_type(n_signals as u32).ptr_type(Default::default())
}<|MERGE_RESOLUTION|>--- conflicted
+++ resolved
@@ -153,17 +153,12 @@
 
 impl<'a> BodyCtx<'a> for TemplateCtx<'a> {
     /// Returns a reference to the local variable associated to the index
-<<<<<<< HEAD
     fn get_variable(
         &self,
         producer: &dyn LLVMIRProducer<'a>,
         index: IntValue<'a>,
     ) -> AnyValueEnum<'a> {
-        create_gep(producer, self.stack, &[index])
-=======
-    fn get_variable(&self, producer: &dyn LLVMIRProducer<'a>, index: IntValue<'a>) -> AnyValueEnum<'a> {
         create_gep(producer, self.stack, &[zero(producer), index])
->>>>>>> 04f4fabb
     }
 }
 
