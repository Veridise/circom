use inkwell::basic_block::BasicBlock;
use inkwell::builder::Builder;
use inkwell::context::ContextRef;
use inkwell::debug_info::AsDIScope;
use inkwell::types::FunctionType;
use inkwell::values::{AnyValueEnum, ArrayValue, FunctionValue, IntValue, PointerValue};

use crate::llvm_elements::{BodyCtx, LLVM, LLVMIRProducer, TemplateCtx};
use crate::llvm_elements::instructions::create_gep;
use crate::llvm_elements::values::zero;

pub fn create_function<'a>(
    producer: &dyn LLVMIRProducer<'a>,
    source_file_id: &Option<usize>,
    source_line: usize,
    source_fun_name: &str,
    name: &str,
    ty: FunctionType<'a>,
) -> FunctionValue<'a> {
    let llvm = producer.llvm();
    let f = llvm.module.add_function(name, ty, None);
    if let Some(file_id) = source_file_id {
        match llvm.get_debug_info(&file_id) {
            Err(msg) => panic!("{}", msg),
            Ok((dib, dcu)) => {
                f.set_subprogram(dib.create_function(
                    /* DIScope */ dcu.as_debug_info_scope(),
                    /* func_name */ source_fun_name,
                    /* linkage_name */ Some(name),
                    /* DIFile */ dcu.get_file(),
                    /* line_no */ source_line as u32,
                    dib.create_subroutine_type(dcu.get_file(), None, &[], 0),
                    /* is_local_to_unit */ false,
                    /* is_definition */ true,
                    /* scope_line */ 0,
                    /* DIFlags */ 0,
                    /* is_optimized */ false,
                ));
            }
        }
    };
    f
}

pub fn create_bb<'a>(
    producer: &dyn LLVMIRProducer<'a>,
    func: FunctionValue<'a>,
    name: &str,
) -> BasicBlock<'a> {
    producer.context().append_basic_block(func, name)
}

struct FunctionCtx<'a> {
    current_function: FunctionValue<'a>,
    arena: PointerValue<'a>,
}

impl<'a> FunctionCtx<'a> {
    fn new(current_function: FunctionValue<'a>) -> Self {
        FunctionCtx {
            current_function,
            arena: current_function
                .get_nth_param(0)
                .expect("Function needs at least one argument for the arena!")
                .into_pointer_value(),
        }
    }
}

impl<'a> BodyCtx<'a> for FunctionCtx<'a> {
    fn get_variable(
        &self,
        producer: &dyn LLVMIRProducer<'a>,
        index: IntValue<'a>,
    ) -> AnyValueEnum<'a> {
        create_gep(producer, self.arena, &[index])
    }

    fn get_variable_array(&self, _producer: &dyn LLVMIRProducer<'a>) -> AnyValueEnum<'a> {
        self.arena.into()
    }
}

pub struct FunctionLLVMIRProducer<'ctx: 'prod, 'prod> {
    parent: &'prod dyn LLVMIRProducer<'ctx>,
    ctx: FunctionCtx<'ctx>,
}

impl<'ctx, 'prod> FunctionLLVMIRProducer<'ctx, 'prod> {
    pub fn new(
        producer: &'prod dyn LLVMIRProducer<'ctx>,
        current_function: FunctionValue<'ctx>,
    ) -> Self {
        FunctionLLVMIRProducer { parent: producer, ctx: FunctionCtx::new(current_function) }
    }
}

impl<'ctx, 'prod> LLVMIRProducer<'ctx> for FunctionLLVMIRProducer<'ctx, 'prod> {
    fn llvm(&self) -> &LLVM<'ctx> {
        self.parent.llvm()
    }

    fn context(&self) -> ContextRef<'ctx> {
        self.parent.context()
    }

    fn set_current_bb(&self, bb: BasicBlock<'ctx>) {
        self.parent.set_current_bb(bb)
    }

    fn template_ctx(&self) -> &dyn TemplateCtx<'ctx> {
        self.parent.template_ctx()
    }

    fn body_ctx(&self) -> &dyn BodyCtx<'ctx> {
        &self.ctx
    }

    fn current_function(&self) -> FunctionValue<'ctx> {
        self.ctx.current_function
    }

    fn builder(&self) -> &Builder<'ctx> {
        self.parent.builder()
    }

    fn constant_fields(&self) -> &Vec<String> {
        self.parent.constant_fields()
    }

    fn get_template_mem_arg(&self, _run_fn: FunctionValue<'ctx>) -> ArrayValue<'ctx> {
        panic!("The function llvm producer can't extract the template argument of a run function!");
    }
}

struct ExtractedFunctionCtx<'a> {
    current_function: FunctionValue<'a>,
    // NOTE: The 'lvars' [0 x i256]* parameter must always be present (at position 0).
    //  The 'signals' [0 x i256]* parameter (at position 1) is optional (to allow
    //  this to handle the generated array index load functions for the unroller).
    args: Vec<PointerValue<'a>>,
}

impl<'a> ExtractedFunctionCtx<'a> {
    fn new(current_function: FunctionValue<'a>) -> Self {
        ExtractedFunctionCtx {
            current_function,
            args: current_function
                .get_param_iter()
                .map(|x| x.into_pointer_value())
                .collect::<Vec<_>>(),
        }
    }

    fn get_lvars_ptr(&self) -> PointerValue<'a> {
        *self.args.get(0).expect("Function must have at least 1 argument for lvar array!")
    }

    fn get_signals_ptr(&self) -> PointerValue<'a> {
        *self.args.get(1).expect(
            format!("No signals argument for {:?}", self.current_function.get_name()).as_str(),
        )
    }

    fn get_arg_ptr(&self, id: AnyValueEnum<'a>) -> PointerValue<'a> {
        let num = id
            .into_int_value()
            .get_zero_extended_constant()
            .expect("must reference a constant argument index");
<<<<<<< HEAD
        *self.args.get(num as usize).expect("must reference a known argument index")
=======
        *self.args.get(num as usize).expect("must reference a valid argument index")
>>>>>>> 8cc3b565
    }
}

impl<'a> BodyCtx<'a> for ExtractedFunctionCtx<'a> {
    fn get_variable(
        &self,
        producer: &dyn LLVMIRProducer<'a>,
        index: IntValue<'a>,
    ) -> AnyValueEnum<'a> {
        //'gep' must read through the pointer with 0 and then index the array
        create_gep(producer, self.get_lvars_ptr(), &[zero(producer), index])
    }

    fn get_variable_array(&self, _producer: &dyn LLVMIRProducer<'a>) -> AnyValueEnum<'a> {
        self.get_lvars_ptr().into()
    }
}

impl<'a> TemplateCtx<'a> for ExtractedFunctionCtx<'a> {
    fn load_subcmp(
        &self,
        _producer: &dyn LLVMIRProducer<'a>,
        _id: AnyValueEnum<'a>,
    ) -> PointerValue<'a> {
        unreachable!()
    }

    fn load_subcmp_addr(
        &self,
        _producer: &dyn LLVMIRProducer<'a>,
        id: AnyValueEnum<'a>,
    ) -> PointerValue<'a> {
        self.get_arg_ptr(id)
    }

    fn load_subcmp_counter(
        &self,
        _producer: &dyn LLVMIRProducer<'a>,
        id: AnyValueEnum<'a>,
        implicit: bool,
    ) -> Option<PointerValue<'a>> {
        if implicit {
            // Use None for the implicit case from StoreBucket::produce_llvm_ir so it will
            //  skip the counter decrement when using this ExtractedFunctionCtx because the
            //  counter decrement is generated explicitly inside the extracted functions.
            None
        } else {
            Some(self.get_arg_ptr(id))
        }
<<<<<<< HEAD
=======
    }

    fn get_subcmp_signal(
        &self,
        producer: &dyn LLVMIRProducer<'a>,
        subcmp_id: AnyValueEnum<'a>,
        index: IntValue<'a>,
    ) -> AnyValueEnum<'a> {
        assert_eq!(zero(producer), index);
        create_gep(producer, self.load_subcmp_addr(producer, subcmp_id), &[index])
>>>>>>> 8cc3b565
    }

    fn get_signal(
        &self,
        producer: &dyn LLVMIRProducer<'a>,
        index: IntValue<'a>,
    ) -> AnyValueEnum<'a> {
        //'gep' must read through the pointer with 0 and then index the array
        create_gep(producer, self.get_signals_ptr(), &[zero(producer), index])
    }

    fn get_signal_array(&self, _producer: &dyn LLVMIRProducer<'a>) -> AnyValueEnum<'a> {
        self.get_signals_ptr().into()
    }
}

pub struct ExtractedFunctionLLVMIRProducer<'ctx: 'prod, 'prod> {
    parent: &'prod dyn LLVMIRProducer<'ctx>,
    ctx: ExtractedFunctionCtx<'ctx>,
}

impl<'ctx, 'prod> ExtractedFunctionLLVMIRProducer<'ctx, 'prod> {
    pub fn new(
        producer: &'prod dyn LLVMIRProducer<'ctx>,
        current_function: FunctionValue<'ctx>,
    ) -> Self {
        ExtractedFunctionLLVMIRProducer {
            parent: producer,
            ctx: ExtractedFunctionCtx::new(current_function),
        }
    }
}

impl<'ctx, 'prod> LLVMIRProducer<'ctx> for ExtractedFunctionLLVMIRProducer<'ctx, 'prod> {
    fn llvm(&self) -> &LLVM<'ctx> {
        self.parent.llvm()
    }

    fn context(&self) -> ContextRef<'ctx> {
        self.parent.context()
    }

    fn set_current_bb(&self, bb: BasicBlock<'ctx>) {
        self.parent.set_current_bb(bb)
    }

    fn template_ctx(&self) -> &dyn TemplateCtx<'ctx> {
        &self.ctx
    }

    fn body_ctx(&self) -> &dyn BodyCtx<'ctx> {
        &self.ctx
    }

    fn current_function(&self) -> FunctionValue<'ctx> {
        self.ctx.current_function
    }

    fn builder(&self) -> &Builder<'ctx> {
        self.parent.builder()
    }

    fn constant_fields(&self) -> &Vec<String> {
        self.parent.constant_fields()
    }

    fn get_template_mem_arg(&self, _run_fn: FunctionValue<'ctx>) -> ArrayValue<'ctx> {
        panic!("The function llvm producer can't extract the template argument of a run function!");
    }
}<|MERGE_RESOLUTION|>--- conflicted
+++ resolved
@@ -167,11 +167,7 @@
             .into_int_value()
             .get_zero_extended_constant()
             .expect("must reference a constant argument index");
-<<<<<<< HEAD
-        *self.args.get(num as usize).expect("must reference a known argument index")
-=======
         *self.args.get(num as usize).expect("must reference a valid argument index")
->>>>>>> 8cc3b565
     }
 }
 
@@ -221,8 +217,6 @@
         } else {
             Some(self.get_arg_ptr(id))
         }
-<<<<<<< HEAD
-=======
     }
 
     fn get_subcmp_signal(
@@ -233,7 +227,6 @@
     ) -> AnyValueEnum<'a> {
         assert_eq!(zero(producer), index);
         create_gep(producer, self.load_subcmp_addr(producer, subcmp_id), &[index])
->>>>>>> 8cc3b565
     }
 
     fn get_signal(
