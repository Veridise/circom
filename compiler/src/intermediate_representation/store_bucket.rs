pub use either::Either;
use super::ir_interface::*;
use crate::translating_traits::*;
use code_producers::c_elements::*;
use code_producers::llvm_elements::{AnyValueEnum, LLVMInstruction, LLVMIRProducer, to_enum, run_fn_name, fr::FR_ARRAY_COPY_FN_NAME};
use code_producers::llvm_elements::array_switch::array_ptr_ty;
use code_producers::llvm_elements::instructions::{
    create_call, create_gep, create_load_with_name, create_store, create_sub_with_name,
    pointer_cast,
};
use code_producers::llvm_elements::stdlib::LLVM_DONOTHING_FN_NAME;
use code_producers::llvm_elements::values::{create_literal_u32, zero};
use code_producers::wasm_elements::*;
use crate::intermediate_representation::{BucketId, new_id, SExp, ToSExp, UpdateId};

#[derive(Clone, Debug, Eq, PartialEq, Ord, PartialOrd)]
pub struct StoreBucket {
    pub id: BucketId,
    pub source_file_id: Option<usize>,
    pub line: usize,
    pub message_id: usize,
    pub context: InstrContext,
    pub dest_is_output: bool,
    pub dest_address_type: AddressType,
    pub dest: LocationRule,
    pub src: InstructionPointer,
    pub bounded_fn: Option<String>,
}

impl IntoInstruction for StoreBucket {
    fn into_instruction(self) -> Instruction {
        Instruction::Store(self)
    }
}

impl Allocate for StoreBucket {
    fn allocate(self) -> InstructionPointer {
        InstructionPointer::new(self.into_instruction())
    }
}

impl ObtainMeta for StoreBucket {
    fn get_source_file_id(&self) -> &Option<usize> {
        &self.source_file_id
    }
    fn get_line(&self) -> usize {
        self.line
    }
    fn get_message_id(&self) -> usize {
        self.message_id
    }
}

impl ToString for StoreBucket {
    fn to_string(&self) -> String {
        let line = self.line.to_string();
        let template_id = self.message_id.to_string();
        let dest_type = self.dest_address_type.to_string();
        let dest = self.dest.to_string();
        let src = self.src.to_string();
        format!(
            "STORE(line:{},template_id:{},dest_type:{},dest:{},src:{})",
            line, template_id, dest_type, dest, src
        )
    }
}

impl ToSExp for StoreBucket {
    fn to_sexp(&self) -> SExp {
        SExp::List(vec![
            SExp::Atom("STORE".to_string()),
            SExp::Atom(format!("line:{}", self.line)),
            SExp::Atom(format!("template_id:{}", self.message_id)),
            self.dest_address_type.to_sexp(),
            self.dest.to_sexp(),
            self.src.to_sexp()
        ])
    }
}

impl UpdateId for StoreBucket {
    fn update_id(&mut self) {
        self.id = new_id();
        self.src.update_id();
        self.dest.update_id();
        self.dest_address_type.update_id();
    }
}

impl StoreBucket {
    /// The caller must manage the debug location information before calling this function.
    pub fn produce_llvm_ir<'a, 'b>(
        producer: &'b dyn LLVMIRProducer<'a>,
        src: Either<AnyValueEnum<'a>, &InstructionPointer>,
        dest: &LocationRule,
        dest_address_type: &AddressType,
        context: InstrContext,
        bounded_fn: &Option<String>,
    ) -> Option<LLVMInstruction<'a>> {
        let dest_index = dest
            .produce_llvm_ir(producer)
            .expect("We need to produce some kind of instruction!")
            .into_int_value();

        let mut source = match src {
            Either::Left(s) => s,
            Either::Right(s) => to_enum(s.produce_llvm_ir(producer).unwrap()),
        };

        // If we have bounds for an unknown index, we will get the base address and let the function check the bounds
        let store = match &bounded_fn {
            Some(name) => {
                assert_eq!(1, context.size, "unhandled array store");
                if name == LLVM_DONOTHING_FN_NAME {
<<<<<<< HEAD
                    None
=======
                    //LLVM equivalent of a "nop" instruction
                    create_call(producer, LLVM_DONOTHING_FN_NAME, &[])
>>>>>>> 8cc3b565
                } else {
                    let arr_ptr = match &dest_address_type {
                        AddressType::Variable => producer.body_ctx().get_variable_array(producer),
                        AddressType::Signal => producer.template_ctx().get_signal_array(producer),
                        AddressType::SubcmpSignal { cmp_address, .. } => {
                            let addr = cmp_address
                                .produce_llvm_ir(producer)
                                .expect("The address of a subcomponent must yield a value!");
                            let subcmp = producer.template_ctx().load_subcmp_addr(producer, addr);
                            create_gep(producer, subcmp, &[zero(producer)])
                        }
                    }
                    .into_pointer_value();
                    let arr_ptr = pointer_cast(producer, arr_ptr, array_ptr_ty(producer));
<<<<<<< HEAD
                    Some(create_call(
                        producer,
                        name.as_str(),
                        &[arr_ptr.into(), dest_index.into(), source.into_int_value().into()],
                    ))
=======
                    create_call(
                        producer,
                        name.as_str(),
                        &[arr_ptr.into(), dest_index.into(), source.into_int_value().into()],
                    )
>>>>>>> 8cc3b565
                }
            }
            None => {
                let dest_gep = match &dest_address_type {
                    AddressType::Variable => producer.body_ctx().get_variable(producer, dest_index),
                    AddressType::Signal => producer.template_ctx().get_signal(producer, dest_index),
                    AddressType::SubcmpSignal { cmp_address, .. } => {
                        let addr = cmp_address
                            .produce_llvm_ir(producer)
                            .expect("The address of a subcomponent must yield a value!");
<<<<<<< HEAD
                        let subcmp = producer.template_ctx().load_subcmp_addr(producer, addr);
                        if subcmp.get_type().get_element_type().is_array_type() {
                            create_gep(producer, subcmp, &[zero(producer), dest_index])
                        } else {
                            assert_eq!(zero(producer), dest_index);
                            create_gep(producer, subcmp, &[dest_index])
                        }
=======
                        producer.template_ctx().get_subcmp_signal(producer, addr, dest_index)
>>>>>>> 8cc3b565
                    }
                }
                .into_pointer_value();
                if context.size > 1 {
                    // In the non-scalar case, produce an array copy. If the stored source
                    //  is a LoadBucket, first convert it into an address.
                    if let Either::Right(r) = src {
                        if let Instruction::Load(v) = &**r {
                            let src_index = v
                                .src
                                .produce_llvm_ir(producer)
                                .expect("We need to produce some kind of instruction!")
                                .into_int_value();
                            source = match &v.address_type {
                                AddressType::Variable => {
                                    producer.body_ctx().get_variable(producer, src_index)
                                }
                                AddressType::Signal => {
                                    producer.template_ctx().get_signal(producer, src_index)
                                }
                                AddressType::SubcmpSignal { cmp_address, .. } => {
                                    let addr = cmp_address.produce_llvm_ir(producer).expect(
                                        "The address of a subcomponent must yield a value!",
                                    );
                                    let subcmp =
                                        producer.template_ctx().load_subcmp_addr(producer, addr);
                                    create_gep(producer, subcmp, &[zero(producer), src_index])
                                }
                            };
                        }
                    }
                    Some(create_call(
                        producer,
                        FR_ARRAY_COPY_FN_NAME,
                        &[
                            source.into_pointer_value().into(),
                            dest_gep.into(),
                            create_literal_u32(producer, context.size as u64).into(),
                        ],
<<<<<<< HEAD
                    ))
=======
                    )
>>>>>>> 8cc3b565
                } else {
                    // In the scalar case, just produce a store from the source value that was given
                    Some(create_store(producer, dest_gep, source))
                }
            }
        };

        // If we have a subcomponent storage decrement the counter by the size of the store (i.e., context.size)
        if let AddressType::SubcmpSignal { cmp_address, .. } = &dest_address_type {
            let addr = cmp_address.produce_llvm_ir(producer).expect("The address of a subcomponent must yield a value!");
            let counter = producer.template_ctx().load_subcmp_counter(producer, addr, true);
            if let Some(counter) = counter {
                let value = create_load_with_name(producer, counter, "load.subcmp.counter");
                let new_value = create_sub_with_name(producer, value.into_int_value(), create_literal_u32(producer, context.size as u64), "decrement.counter");
                create_store(producer, counter, new_value);
            }
        }

        // If the input information is unknown add a check that checks the counter and if its zero call the subcomponent
        // If its last just call run directly
        if let AddressType::SubcmpSignal { input_information, cmp_address, .. } = &dest_address_type
        {
            if let InputInformation::Input { status } = input_information {
                let sub_cmp_name = match &dest {
                    LocationRule::Indexed { template_header, .. } => template_header.clone(),
<<<<<<< HEAD
                    LocationRule::Mapped { .. } => None,
                };
                match status {
                    StatusInput::Last => {
                        let run_fn = run_fn_name(
                            sub_cmp_name.expect("Could not get the name of the subcomponent"),
                        );
=======
                    LocationRule::Mapped { .. } => unreachable!("LocationRule::Mapped should have been replaced"),
                }.expect("Could not get the name of the subcomponent");
                match status {
                    StatusInput::Last => {
>>>>>>> 8cc3b565
                        // If we reach this point gep is the address of the subcomponent so we can just reuse it
                        let addr = cmp_address
                            .produce_llvm_ir(producer)
                            .expect("The address of a subcomponent must yield a value!");
                        let subcmp = producer.template_ctx().load_subcmp_addr(producer, addr);
                        create_call(producer, run_fn_name(sub_cmp_name).as_str(), &[subcmp.into()]);
                    }
                    StatusInput::Unknown => {
                        panic!("There should not be Unknown input status");
                        // let current_function = producer.current_function();
                        // let run_bb = create_bb(producer, current_function, format!("maybe_run.{}", sub_cmp_name).as_str());
                        // let continue_bb = create_bb(producer, current_function,"continue.store");
                        // // Here we need to get the counter and check if its 0
                        // // If its is then call the run function because it means that all signals have been assigned
                        // let addr = cmp_address.produce_llvm_ir(producer).expect("The address of a subcomponent must yield a value!");
                        // let counter = producer.template_ctx().load_subcmp_counter(producer, addr, false);
                        // let value = create_load_with_name(producer, counter, "load.subcmp.counter");
                        // let is_zero = create_eq_with_name(producer, zero(producer), value.into_int_value(), "subcmp.counter.isZero");
                        // create_conditional_branch(producer, is_zero.into_int_value(), run_bb, continue_bb);
                        // producer.set_current_bb(run_bb);
                        //
                        // let addr = cmp_address.produce_llvm_ir(producer).expect("The address of a subcomponent must yield a value!");
                        // let subcmp = producer.template_ctx().load_subcmp_addr(producer, addr);
                        //
                        // create_call(producer, run_fn_name(sub_cmp_name).as_str(), &[subcmp.into()]);
                        // create_br(producer,continue_bb);
                        // producer.set_current_bb(continue_bb);
                    }
                    _ => {}
                }
            }
        }
        store
    }
}

impl WriteLLVMIR for StoreBucket {
    fn produce_llvm_ir<'a, 'b>(&self, producer: &'b dyn LLVMIRProducer<'a>) -> Option<LLVMInstruction<'a>> {
        Self::manage_debug_loc_from_curr(producer, self);
        // A store instruction has a source that states the origin of the value that is going to be stored
        Self::produce_llvm_ir(producer, Either::Right(&self.src), &self.dest, &self.dest_address_type, self.context, &self.bounded_fn)
    }
}

impl WriteWasm for StoreBucket {
    fn produce_wasm(&self, producer: &WASMProducer) -> Vec<String> {
        use code_producers::wasm_elements::wasm_code_generator::*;
        let mut instructions = vec![];
        if self.context.size == 0 {
            return vec![];
        }
        if producer.needs_comments() {
	    instructions.push(format!(";; store bucket. Line {}", self.line)); //.to_string()
	}
        let mut my_template_header = Option::<String>::None;
        if producer.needs_comments() {
            instructions.push(";; getting dest".to_string());
	}
        match &self.dest {
            LocationRule::Indexed { location, template_header } => {
                let mut instructions_dest = location.produce_wasm(producer);
                instructions.append(&mut instructions_dest);
                let size = producer.get_size_32_bits_in_memory() * 4;
                instructions.push(set_constant(&size.to_string()));
                instructions.push(mul32());
                match &self.dest_address_type {
                    AddressType::Variable => {
                        instructions.push(get_local(producer.get_lvar_tag()));
                    }
                    AddressType::Signal => {
                        instructions.push(get_local(producer.get_signal_start_tag()));
                    }
                    AddressType::SubcmpSignal { cmp_address, .. } => {
                        my_template_header = template_header.clone();
                        instructions.push(get_local(producer.get_offset_tag()));
                        instructions.push(set_constant(
                            &producer.get_sub_component_start_in_component().to_string(),
                        ));
                        instructions.push(add32());
                        let mut instructions_sci = cmp_address.produce_wasm(producer);
                        instructions.append(&mut instructions_sci);
                        instructions.push(set_constant("4")); //size in byte of i32
                        instructions.push(mul32());
                        instructions.push(add32());
                        instructions.push(load32(None)); //subcomponent block
                        instructions.push(set_local(producer.get_sub_cmp_tag()));
                        instructions.push(get_local(producer.get_sub_cmp_tag()));
                        instructions.push(set_constant(
                            &producer.get_signal_start_address_in_component().to_string(),
                        ));
                        instructions.push(add32());
                        instructions.push(load32(None)); //subcomponent start_of_signals
                    }
                }
                instructions.push(add32());
            }
            LocationRule::Mapped { signal_code, indexes } => {
                match &self.dest_address_type {
                    AddressType::SubcmpSignal { cmp_address, .. } => {
			if producer.needs_comments() {
                            instructions.push(";; is subcomponent".to_string());
			}
                        instructions.push(get_local(producer.get_offset_tag()));
                        instructions.push(set_constant(
                            &producer.get_sub_component_start_in_component().to_string(),
                        ));
                        instructions.push(add32());
                        let mut instructions_sci = cmp_address.produce_wasm(producer);
                        instructions.append(&mut instructions_sci);
                        instructions.push(set_constant("4")); //size in byte of i32
                        instructions.push(mul32());
                        instructions.push(add32());
                        instructions.push(load32(None)); //subcomponent block
                        instructions.push(set_local(producer.get_sub_cmp_tag()));
                        instructions.push(get_local(producer.get_sub_cmp_tag()));
                        instructions.push(load32(None)); // get template id                     A
                        instructions.push(set_constant("4")); //size in byte of i32
                        instructions.push(mul32());
                        instructions.push(load32(Some(
                            &producer.get_template_instance_to_io_signal_start().to_string(),
                        ))); // get position in component io signal to info list
                        let signal_code_in_bytes = signal_code * 4; //position in the list of the signal code
                        instructions.push(load32(Some(&signal_code_in_bytes.to_string()))); // get where the info of this signal is
                        //now we have first the offset, and then the all size dimensions but the last one
                        if indexes.len() <= 1 {
                            instructions.push(load32(None)); // get signal offset (it is already the actual one in memory);
                            if indexes.len() == 1 {
                                let mut instructions_idx0 = indexes[0].produce_wasm(producer);
                                instructions.append(&mut instructions_idx0);
                                let size = producer.get_size_32_bits_in_memory() * 4;
                                instructions.push(set_constant(&size.to_string()));
                                instructions.push(mul32());
                                instructions.push(add32());
                            }
                        } else {
                            instructions.push(set_local(producer.get_io_info_tag()));
                            instructions.push(get_local(producer.get_io_info_tag()));
                            instructions.push(load32(None)); // get signal offset (it is already the actual one in memory);
                                                             // compute de move with 2 or more dimensions
                            let mut instructions_idx0 = indexes[0].produce_wasm(producer);
                            instructions.append(&mut instructions_idx0); // start with dimension 0
                            for i in 1..indexes.len() {
                                instructions.push(get_local(producer.get_io_info_tag()));
                                let offsetdim = 4 * i;
                                instructions.push(load32(Some(&offsetdim.to_string()))); // get size of ith dimension
                                instructions.push(mul32()); // multiply the current move by size of the ith dimension
                                let mut instructions_idxi = indexes[i].produce_wasm(producer);
                                instructions.append(&mut instructions_idxi);
                                instructions.push(add32()); // add move upto dimension i
                            }
                            //we have the total move; and is multiplied by the size of memory Fr in bytes
                            let size = producer.get_size_32_bits_in_memory() * 4;
                            instructions.push(set_constant(&size.to_string()));
                            instructions.push(mul32()); // We have the total move in bytes
                            instructions.push(add32()); // add to the offset of the signal
                        }
                        instructions.push(get_local(producer.get_sub_cmp_tag()));
                        instructions.push(set_constant(
                            &producer.get_signal_start_address_in_component().to_string(),
                        ));
                        instructions.push(add32());
                        instructions.push(load32(None)); //subcomponent start_of_signals
                        instructions.push(add32()); // we get the position of the signal (with indexes) in memory
                    }
                    _ => {
                        assert!(false);
                    }
                }
            }
        }
        if producer.needs_comments() {
            instructions.push(";; getting src".to_string());
	}
        if self.context.size > 1 {
            instructions.push(set_local(producer.get_store_aux_1_tag()));
        }
        let mut instructions_src = self.src.produce_wasm(producer);
        instructions.append(&mut instructions_src);
        if self.context.size == 1 {
            instructions.push(call("$Fr_copy"));
        } else {
            instructions.push(set_local(producer.get_store_aux_2_tag()));
            instructions.push(set_constant(&self.context.size.to_string()));
            instructions.push(set_local(producer.get_copy_counter_tag()));
            instructions.push(add_block());
            instructions.push(add_loop());
            instructions.push(get_local(producer.get_copy_counter_tag()));
            instructions.push(eqz32());
            instructions.push(br_if("1"));
            instructions.push(get_local(producer.get_store_aux_1_tag()));
            instructions.push(get_local(producer.get_store_aux_2_tag()));
            instructions.push(call("$Fr_copy"));
            instructions.push(get_local(producer.get_copy_counter_tag()));
            instructions.push(set_constant("1"));
            instructions.push(sub32());
            instructions.push(set_local(producer.get_copy_counter_tag()));
            instructions.push(get_local(producer.get_store_aux_1_tag()));
            let s = producer.get_size_32_bits_in_memory() * 4;
            instructions.push(set_constant(&s.to_string()));
            instructions.push(add32());
            instructions.push(set_local(producer.get_store_aux_1_tag()));
            instructions.push(get_local(producer.get_store_aux_2_tag()));
            instructions.push(set_constant(&s.to_string()));
            instructions.push(add32());
            instructions.push(set_local(producer.get_store_aux_2_tag()));
            instructions.push(br("0"));
            instructions.push(add_end());
            instructions.push(add_end());
        }
        match &self.dest_address_type {
            AddressType::SubcmpSignal { .. } => {
                // if subcomponent input check if run needed
		if producer.needs_comments() {
                    instructions.push(";; decrease counter".to_string()); // by self.context.size
		}
                instructions.push(get_local(producer.get_sub_cmp_tag())); // to update input signal counter
                instructions.push(get_local(producer.get_sub_cmp_tag())); // to read input signal counter
                instructions.push(load32(Some(
                    &producer.get_input_counter_address_in_component().to_string(),
                ))); //remaining inputs to be set
                instructions.push(set_constant(&self.context.size.to_string()));
                instructions.push(sub32());
                instructions.push(store32(Some(
                    &producer.get_input_counter_address_in_component().to_string(),
                ))); // update remaining inputs to be set
		if producer.needs_comments() {
                    instructions.push(";; check if run is needed".to_string());
		}
                instructions.push(get_local(producer.get_sub_cmp_tag()));
                instructions.push(load32(Some(
                    &producer.get_input_counter_address_in_component().to_string(),
                )));
                instructions.push(eqz32());
                instructions.push(add_if());
		if producer.needs_comments() {
                    instructions.push(";; run sub component".to_string());
		}
                instructions.push(get_local(producer.get_sub_cmp_tag()));
                match &self.dest {
                    LocationRule::Indexed { .. } => {
                        if let Some(name) = &my_template_header {
                            instructions.push(call(&format!("${}_run", name)));
                            instructions.push(tee_local(producer.get_merror_tag()));
                            instructions.push(add_if());
                            instructions.push(set_constant(&self.message_id.to_string()));
                            instructions.push(set_constant(&self.line.to_string()));
                            instructions.push(call("$buildBufferMessage"));
                            instructions.push(call("$printErrorMessage"));
                            instructions.push(get_local(producer.get_merror_tag()));    
                            instructions.push(add_return());
                            instructions.push(add_end());
                        } else {
                            assert!(false);
                        }
                    }
                    LocationRule::Mapped { .. } => {
                        instructions.push(get_local(producer.get_sub_cmp_tag()));
                        instructions.push(load32(None)); // get template id
                        instructions.push(call_indirect(
                            &"$runsmap".to_string(),
                            &"(type $_t_i32ri32)".to_string(),
                        ));
                        instructions.push(tee_local(producer.get_merror_tag()));
                        instructions.push(add_if());
                        instructions.push(set_constant(&self.message_id.to_string()));
                        instructions.push(set_constant(&self.line.to_string()));
                        instructions.push(call("$buildBufferMessage"));
                        instructions.push(call("$printErrorMessage"));
                        instructions.push(get_local(producer.get_merror_tag()));    
                        instructions.push(add_return());
                        instructions.push(add_end());
                    }
                }
		if producer.needs_comments() {
                    instructions.push(";; end run sub component".to_string());
		}
                instructions.push(add_end());
            }
            _ => (),
        }
        if producer.needs_comments() {
            instructions.push(";; end of store bucket".to_string());
	}
        instructions
    }
}

impl WriteC for StoreBucket {
    fn produce_c(&self, producer: &CProducer, parallel: Option<bool>) -> (Vec<String>, String) {
        use c_code_generator::*;
        let mut prologue = vec![];
	let cmp_index_ref = "cmp_index_ref".to_string();
	let aux_dest_index = "aux_dest_index".to_string();
        if let AddressType::SubcmpSignal { cmp_address, .. } = &self.dest_address_type {
            let (mut cmp_prologue, cmp_index) = cmp_address.produce_c(producer, parallel);
            prologue.append(&mut cmp_prologue);
	    prologue.push(format!("{{"));
	    prologue.push(format!("uint {} = {};",  cmp_index_ref, cmp_index));
	}
        let ((mut dest_prologue, dest_index), my_template_header) =
            if let LocationRule::Indexed { location, template_header } = &self.dest {
                (location.produce_c(producer, parallel), template_header.clone())
            } else if let LocationRule::Mapped { signal_code, indexes } = &self.dest {
		//if Mapped must be SubcmpSignal
		let mut map_prologue = vec![];
		let sub_component_pos_in_memory = format!("{}[{}]",MY_SUBCOMPONENTS,cmp_index_ref.clone());
		let mut map_access = format!("{}->{}[{}].defs[{}].offset",
					     circom_calc_wit(), template_ins_2_io_info(),
					     template_id_in_component(sub_component_pos_in_memory.clone()),
					     signal_code.to_string());
		if indexes.len()>0 {
		    map_prologue.push(format!("{{"));
		    map_prologue.push(format!("uint map_index_aux[{}];",indexes.len().to_string()));		    
		    let (mut index_code_0, mut map_index) = indexes[0].produce_c(producer, parallel);
		    map_prologue.append(&mut index_code_0);
		    map_prologue.push(format!("map_index_aux[0]={};",map_index));
		    map_index = format!("map_index_aux[0]");
		    for i in 1..indexes.len() {
			let (mut index_code, index_exp) = indexes[i].produce_c(producer, parallel);
			map_prologue.append(&mut index_code);
			map_prologue.push(format!("map_index_aux[{}]={};",i.to_string(),index_exp));
			map_index = format!("({})*{}->{}[{}].defs[{}].lengths[{}]+map_index_aux[{}]",
					    map_index, circom_calc_wit(), template_ins_2_io_info(),
					    template_id_in_component(sub_component_pos_in_memory.clone()),
					    signal_code.to_string(),(i-1).to_string(),i.to_string());
		    }
		    map_access = format!("{}+{}",map_access,map_index);
		}
                ((map_prologue, map_access),Some(template_id_in_component(sub_component_pos_in_memory.clone())))
	    } else {
		assert!(false);
                ((vec![], "".to_string()),Option::<String>::None)
	    };
	prologue.append(&mut dest_prologue);
        // Build dest
        let dest = match &self.dest_address_type {
            AddressType::Variable => {
                format!("&{}", lvar(dest_index.clone()))
            }
            AddressType::Signal => {
                format!("&{}", signal_values(dest_index.clone()))
            }
            AddressType::SubcmpSignal { .. } => {
                let sub_cmp_start = format!(
                    "{}->componentMemory[{}[{}]].signalStart",
                    CIRCOM_CALC_WIT, MY_SUBCOMPONENTS, cmp_index_ref
                );
                format!("&{}->signalValues[{} + {}]", CIRCOM_CALC_WIT, sub_cmp_start, dest_index.clone())
            }
        };
	//keep dest_index in an auxiliar if parallel and out put
	if let AddressType::Signal = &self.dest_address_type {
	    if parallel.unwrap() && self.dest_is_output {
        prologue.push(format!("{{"));
		prologue.push(format!("uint {} = {};",  aux_dest_index, dest_index.clone()));
	    }
	}
        // store src in dest
	prologue.push(format!("{{"));
	let aux_dest = "aux_dest".to_string();
	prologue.push(format!("{} {} = {};", T_P_FR_ELEMENT, aux_dest, dest));
        // Load src
	prologue.push(format!("// load src"));
    let (mut src_prologue, src) = self.src.produce_c(producer, parallel);
    prologue.append(&mut src_prologue);
	prologue.push(format!("// end load src"));	
        std::mem::drop(src_prologue);
        if self.context.size > 1 {
            let copy_arguments = vec![aux_dest, src, self.context.size.to_string()];
            prologue.push(format!("{};", build_call("Fr_copyn".to_string(), copy_arguments)));
	    if let AddressType::Signal = &self.dest_address_type {
        if parallel.unwrap() && self.dest_is_output {
		    prologue.push(format!("{{"));
		    prologue.push(format!("for (int i = 0; i < {}; i++) {{",self.context.size));
		    prologue.push(format!("{}->componentMemory[{}].mutexes[{}+i].lock();",CIRCOM_CALC_WIT,CTX_INDEX,aux_dest_index.clone()));
		    prologue.push(format!("{}->componentMemory[{}].outputIsSet[{}+i]=true;",CIRCOM_CALC_WIT,CTX_INDEX,aux_dest_index.clone()));
		    prologue.push(format!("{}->componentMemory[{}].mutexes[{}+i].unlock();",CIRCOM_CALC_WIT,CTX_INDEX,aux_dest_index.clone()));
		    prologue.push(format!("{}->componentMemory[{}].cvs[{}+i].notify_all();",CIRCOM_CALC_WIT,CTX_INDEX,aux_dest_index.clone()));
		    prologue.push(format!("}}"));
		    prologue.push(format!("}}"));
		    prologue.push(format!("}}"));
		}
	    }
        } else {
            let copy_arguments = vec![aux_dest, src];
            prologue.push(format!("{};", build_call("Fr_copy".to_string(), copy_arguments)));
	    if let AddressType::Signal = &self.dest_address_type {
		if parallel.unwrap() && self.dest_is_output {
		    prologue.push(format!("{}->componentMemory[{}].mutexes[{}].lock();",CIRCOM_CALC_WIT,CTX_INDEX,aux_dest_index.clone()));
		    prologue.push(format!("{}->componentMemory[{}].outputIsSet[{}]=true;",CIRCOM_CALC_WIT,CTX_INDEX,aux_dest_index.clone()));
		    prologue.push(format!("{}->componentMemory[{}].mutexes[{}].unlock();",CIRCOM_CALC_WIT,CTX_INDEX,aux_dest_index.clone()));
		    prologue.push(format!("{}->componentMemory[{}].cvs[{}].notify_all();",CIRCOM_CALC_WIT,CTX_INDEX,aux_dest_index.clone()));
		    prologue.push(format!("}}"));
		}
	    }
        }
	prologue.push(format!("}}"));
        match &self.dest_address_type {
            AddressType::SubcmpSignal{ uniform_parallel_value, input_information, .. } => {
                // if subcomponent input check if run needed
                let sub_cmp_counter_decrease = format!(
                    "{}->componentMemory[{}[{}]].inputCounter -= {}",
                    CIRCOM_CALC_WIT, MY_SUBCOMPONENTS, cmp_index_ref, self.context.size
                );
		if let InputInformation::Input{status} = input_information {
		    if let StatusInput::NoLast = status {
			// no need to run subcomponent
			prologue.push("// no need to run sub component".to_string());
			//prologue.push(format!("{};",sub_cmp_counter_decrease));
			prologue.push(format!("assert({});",sub_cmp_counter_decrease));
		    } else {
			let sub_cmp_pos = format!("{}[{}]", MY_SUBCOMPONENTS, cmp_index_ref);
			let sub_cmp_call_arguments =
			    vec![sub_cmp_pos, CIRCOM_CALC_WIT.to_string()];
            // to create the call instruction we need to consider the cases of parallel/not parallel/ known only at execution
            if uniform_parallel_value.is_some(){
                // Case parallel
                let mut call_instructions = if uniform_parallel_value.unwrap(){
                    let sub_cmp_call_name = if let LocationRule::Indexed { .. } = &self.dest {
                        format!("{}_run_parallel", my_template_header.unwrap())
                    } else {
                        format!("(*{}[{}])", function_table_parallel(), my_template_header.unwrap())
                    };
                    let mut thread_call_instr = vec![];
                        
                        // parallelism
                    thread_call_instr.push(format!("std::unique_lock<std::mutex> lkt({}->numThreadMutex);",CIRCOM_CALC_WIT));
                    thread_call_instr.push(format!("{}->ntcvs.wait(lkt, [{}]() {{return {}->numThread <  {}->maxThread; }});",CIRCOM_CALC_WIT,CIRCOM_CALC_WIT,CIRCOM_CALC_WIT,CIRCOM_CALC_WIT));
                    thread_call_instr.push(format!("{}->numThread++;",CIRCOM_CALC_WIT));
                    thread_call_instr.push(format!("{}->componentMemory[{}].sbct[{}] = std::thread({},{});",CIRCOM_CALC_WIT,CTX_INDEX,cmp_index_ref, sub_cmp_call_name, argument_list(sub_cmp_call_arguments)));
                    thread_call_instr

                }
                // Case not parallel
                else{
                    let sub_cmp_call_name = if let LocationRule::Indexed { .. } = &self.dest {
                        format!("{}_run", my_template_header.unwrap())
                    } else {
                        format!("(*{}[{}])", function_table(), my_template_header.unwrap())
                    };
                    vec![format!(
                        "{};",
                        build_call(sub_cmp_call_name, sub_cmp_call_arguments)
                    )]
                };
                if let StatusInput::Unknown = status {
                    let sub_cmp_counter_decrease_andcheck = format!("!({})",sub_cmp_counter_decrease);
                    let if_condition = vec![sub_cmp_counter_decrease_andcheck];
                    prologue.push("// run sub component if needed".to_string());
                    let else_instructions = vec![];
                    prologue.push(build_conditional(if_condition,call_instructions,else_instructions));
                } else {
                    prologue.push("// need to run sub component".to_string());
                    prologue.push(format!("assert(!({}));",sub_cmp_counter_decrease));
                    prologue.append(&mut call_instructions);
                }
            }
            // Case we only know if it is parallel at execution
            else{
                prologue.push(format!(
                    "if ({}[{}]){{",
                    MY_SUBCOMPONENTS_PARALLEL, 
                    cmp_index_ref
                ));

                // case parallel
                let sub_cmp_call_name = if let LocationRule::Indexed { .. } = &self.dest {
                    format!("{}_run_parallel", my_template_header.clone().unwrap())
                } else {
                    format!("(*{}[{}])", function_table_parallel(), my_template_header.clone().unwrap())
                };
                let mut call_instructions = vec![];  
                    // parallelism
                call_instructions.push(format!("std::unique_lock<std::mutex> lkt({}->numThreadMutex);",CIRCOM_CALC_WIT));
                call_instructions.push(format!("{}->ntcvs.wait(lkt, [{}]() {{return {}->numThread <  {}->maxThread; }});",CIRCOM_CALC_WIT,CIRCOM_CALC_WIT,CIRCOM_CALC_WIT,CIRCOM_CALC_WIT));
                call_instructions.push(format!("{}->numThread++;",CIRCOM_CALC_WIT));
                call_instructions.push(format!("{}->componentMemory[{}].sbct[{}] = std::thread({},{});",CIRCOM_CALC_WIT,CTX_INDEX,cmp_index_ref, sub_cmp_call_name, argument_list(sub_cmp_call_arguments.clone())));

                if let StatusInput::Unknown = status {
                    let sub_cmp_counter_decrease_andcheck = format!("!({})",sub_cmp_counter_decrease);
                    let if_condition = vec![sub_cmp_counter_decrease_andcheck];
                    prologue.push("// run sub component if needed".to_string());
                    let else_instructions = vec![];
                    prologue.push(build_conditional(if_condition,call_instructions,else_instructions));
                } else {
                    prologue.push("// need to run sub component".to_string());
                    prologue.push(format!("assert(!({}));",sub_cmp_counter_decrease));
                    prologue.append(&mut call_instructions);
                }
                // end of case parallel

                prologue.push(format!("}} else {{"));
                
                // case not parallel
                let sub_cmp_call_name = if let LocationRule::Indexed { .. } = &self.dest {
                    format!("{}_run", my_template_header.unwrap())
                } else {
                    format!("(*{}[{}])", function_table(), my_template_header.unwrap())
                };
                let mut call_instructions = vec![format!(
                    "{};",
                    build_call(sub_cmp_call_name, sub_cmp_call_arguments)
                )];                   
                if let StatusInput::Unknown = status {
                    let sub_cmp_counter_decrease_andcheck = format!("!({})",sub_cmp_counter_decrease);
                    let if_condition = vec![sub_cmp_counter_decrease_andcheck];
                    prologue.push("// run sub component if needed".to_string());
                    let else_instructions = vec![];
                    prologue.push(build_conditional(if_condition,call_instructions,else_instructions));
                } else {
                    prologue.push("// need to run sub component".to_string());
                    prologue.push(format!("assert(!({}));",sub_cmp_counter_decrease));
                    prologue.append(&mut call_instructions);
                }
                // end of not parallel case
                prologue.push(format!("}}"));
            }
        }
        } else {
		    assert!(false);
		}
            }
            _ => (),
        }
	if let AddressType::SubcmpSignal { .. } = &self.dest_address_type {
	    prologue.push(format!("}}"));
	}
	if let LocationRule::Mapped { indexes, .. } = &self.dest {
	    if indexes.len() > 0 {
    		prologue.push(format!("}}"));
	    }
	}

        (prologue, "".to_string())
    }
}<|MERGE_RESOLUTION|>--- conflicted
+++ resolved
@@ -112,12 +112,7 @@
             Some(name) => {
                 assert_eq!(1, context.size, "unhandled array store");
                 if name == LLVM_DONOTHING_FN_NAME {
-<<<<<<< HEAD
                     None
-=======
-                    //LLVM equivalent of a "nop" instruction
-                    create_call(producer, LLVM_DONOTHING_FN_NAME, &[])
->>>>>>> 8cc3b565
                 } else {
                     let arr_ptr = match &dest_address_type {
                         AddressType::Variable => producer.body_ctx().get_variable_array(producer),
@@ -132,19 +127,11 @@
                     }
                     .into_pointer_value();
                     let arr_ptr = pointer_cast(producer, arr_ptr, array_ptr_ty(producer));
-<<<<<<< HEAD
                     Some(create_call(
                         producer,
                         name.as_str(),
                         &[arr_ptr.into(), dest_index.into(), source.into_int_value().into()],
                     ))
-=======
-                    create_call(
-                        producer,
-                        name.as_str(),
-                        &[arr_ptr.into(), dest_index.into(), source.into_int_value().into()],
-                    )
->>>>>>> 8cc3b565
                 }
             }
             None => {
@@ -155,17 +142,7 @@
                         let addr = cmp_address
                             .produce_llvm_ir(producer)
                             .expect("The address of a subcomponent must yield a value!");
-<<<<<<< HEAD
-                        let subcmp = producer.template_ctx().load_subcmp_addr(producer, addr);
-                        if subcmp.get_type().get_element_type().is_array_type() {
-                            create_gep(producer, subcmp, &[zero(producer), dest_index])
-                        } else {
-                            assert_eq!(zero(producer), dest_index);
-                            create_gep(producer, subcmp, &[dest_index])
-                        }
-=======
                         producer.template_ctx().get_subcmp_signal(producer, addr, dest_index)
->>>>>>> 8cc3b565
                     }
                 }
                 .into_pointer_value();
@@ -205,11 +182,7 @@
                             dest_gep.into(),
                             create_literal_u32(producer, context.size as u64).into(),
                         ],
-<<<<<<< HEAD
                     ))
-=======
-                    )
->>>>>>> 8cc3b565
                 } else {
                     // In the scalar case, just produce a store from the source value that was given
                     Some(create_store(producer, dest_gep, source))
@@ -235,20 +208,10 @@
             if let InputInformation::Input { status } = input_information {
                 let sub_cmp_name = match &dest {
                     LocationRule::Indexed { template_header, .. } => template_header.clone(),
-<<<<<<< HEAD
-                    LocationRule::Mapped { .. } => None,
-                };
-                match status {
-                    StatusInput::Last => {
-                        let run_fn = run_fn_name(
-                            sub_cmp_name.expect("Could not get the name of the subcomponent"),
-                        );
-=======
                     LocationRule::Mapped { .. } => unreachable!("LocationRule::Mapped should have been replaced"),
                 }.expect("Could not get the name of the subcomponent");
                 match status {
                     StatusInput::Last => {
->>>>>>> 8cc3b565
                         // If we reach this point gep is the address of the subcomponent so we can just reuse it
                         let addr = cmp_address
                             .produce_llvm_ir(producer)
