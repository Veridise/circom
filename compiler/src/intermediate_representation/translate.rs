use super::ir_interface::*;
use crate::hir::very_concrete_program::*;
use crate::intermediate_representation::log_bucket::LogBucketArg;
use constant_tracking::ConstantTracker;
use num_bigint_dig::BigInt;
use program_structure::ast::*;
use program_structure::file_definition::FileLibrary;
use program_structure::utils::environment::VarEnvironment;
use std::collections::{HashMap, BTreeMap, HashSet};
use code_producers::llvm_elements::IndexMapping;
use program_structure::ast::AssignOp;

use crate::intermediate_representation::constraint_bucket::ConstraintBucket;
use crate::intermediate_representation::{new_id, BucketId};


type Length = usize;
pub type E = VarEnvironment<SymbolInfo>;
pub type FieldTracker = ConstantTracker<String>;

thread_local!(
    /// Maps template header to groups of StoreBucket created by 'initialize_constants' for
    /// any constant array parameters to a template, grouped by the parameter.
    pub static ARRAY_PARAM_STORES: std::cell::RefCell<HashMap<String,Vec<Vec<BucketId>>>> = Default::default()
);

#[derive(Clone)]
pub struct SymbolInfo {
    pub access_instruction: InstructionPointer,
    pub dimensions: Vec<Length>,
    is_component: bool,
}

#[derive(Clone, Debug)]
pub struct SignalInfo{
    pub signal_type: SignalType,
    pub lengths: Vec<usize>,
}

#[derive(Clone)]
pub struct TemplateDB {
    // one per template instance
    pub signal_addresses: Vec<E>,
    // stores the type and the length of signal
    pub signal_info: Vec<HashMap<String, SignalInfo>>,
    // template_name to usize
    pub indexes: HashMap<String, usize>,
    // one per generic template, gives its signal to code correspondence
    pub signals_id: Vec<HashMap<String, usize>>,
}
impl TemplateDB {
    pub fn build(file_lib: &FileLibrary, templates: &[TemplateInstance]) -> TemplateDB {
        let mut database = TemplateDB {
            indexes: HashMap::with_capacity(templates.len()),
            signal_addresses: Vec::with_capacity(templates.len()),
            signal_info: Vec::with_capacity(templates.len()),
            signals_id: Vec::with_capacity(templates.len()),
        };
        for tmp in templates {
            TemplateDB::add_instance(file_lib, &mut database, tmp);
        }
        database
    }

    pub fn get_signal_id(db: &TemplateDB, tmp_name: &str, signal_name: &str) -> usize {
        let index = *db.indexes.get(tmp_name).unwrap();
        *db.signals_id[index].get(signal_name).unwrap()
    }

    pub fn get_instance_addresses(db: &TemplateDB, instance_id: usize) -> &E {
        &db.signal_addresses[instance_id]
    }

    fn add_instance(file_lib: &FileLibrary, db: &mut TemplateDB, instance: &TemplateInstance) {
        if !db.indexes.contains_key(&instance.template_name) {
            let index = db.signals_id.len();
            db.indexes.insert(instance.template_name.clone(), index);
            let mut correspondence = HashMap::new();
            for (id, signal) in instance.signals.iter().enumerate() {
                correspondence.insert(signal.name.clone(), id);
            }
            db.signals_id.push(correspondence);
        }
        let mut state = State::new(
            instance.template_id,
            0,
            ConstantTracker::new(),
            HashMap::with_capacity(0),
            instance.signals_to_tags.clone(),
        );
        let mut signal_info = HashMap::new();
        for signal in instance.signals.clone() {
            let info = SignalInfo{ signal_type: signal.xtype, lengths: signal.lengths};
            signal_info.insert(signal.name, info);
        }
        initialize_signals(&mut state, file_lib, instance.signals.clone(), &instance.code);
        db.signal_addresses.push(state.environment);
        db.signal_info.push(signal_info);
    }
}

#[derive(Default, Clone)]
struct Counter {
    value: usize
}

impl Counter {
    pub fn get_and_inc(&mut self) -> usize {
        let v = self.value;
        self.value += 1;
        v
    }
}

pub type SSA = (String, usize);
pub type Name2Index<N> = HashMap<N, (usize, Vec<usize>)>;

#[derive(Clone)]
pub struct SSACollector {
    counter: Counter,
    // Var names can be reused in different blocks so we SSA each declaration to avoid collisions of reused var names
    vars: Name2Index<SSA>,
    // Signals and components are global to the template so we don't need to SSA them
    signals: Name2Index<String>,
    components_addrs: Name2Index<String>
}

impl SSACollector {
    pub fn new() -> Self {
        SSACollector {
            counter: Default::default(),
            vars: Default::default(),
            signals: Default:: default(),
            components_addrs: Default::default()
        }
    }

    pub fn insert_var(&mut self, name: &String, addr: usize, lengths: &Vec<usize>) {
        let ssa_name = (name.clone(), self.counter.get_and_inc());
        self.vars.insert(ssa_name, (addr, lengths.clone()));
    }

    pub fn dump_vars(&self) -> IndexMapping {
        let mut mapping = IndexMapping::new();
        for (addr, lengths) in self.vars.values() {
            let size = lengths.iter().fold(1, |acc, i| acc * i);
            let range = (*addr)..(addr + size);
            for i in range.clone() {
                mapping.insert(i, range.clone());
            }
        }
        mapping
    }

    pub fn insert_signal(&mut self, name: &String, addr: usize, lengths: &Vec<usize>) {
        self.signals.insert(name.clone(), (addr, lengths.clone()));
    }

    pub fn get_signal(&self, name: &String) -> Option<&(usize, Vec<usize>)> {
        self.signals.get(name)
    }

    pub fn dump_signals(&self) -> IndexMapping {
        let mut mapping = IndexMapping::new();
        for (addr, lengths) in self.signals.values() {
            let size = lengths.iter().fold(1, |acc, i| acc * i);
            let range = (*addr)..(addr + size);
            for i in range.clone() {
                mapping.insert(i, range.clone());
            }
        }
        mapping
    }

    pub fn insert_component_addr(&mut self, name: &String, addr: usize, lengths: &Vec<usize>) {
        self.components_addrs.insert(name.clone(), (addr, lengths.clone()));
    }

    pub fn dump_components(&self) -> IndexMapping {
        let mut mapping = IndexMapping::new();
        for (addr, lengths) in self.components_addrs.values() {
            let size = lengths.iter().fold(1, |acc, i| acc * i);
            let range = (*addr)..(addr + size);
            for i in range.clone() {
                mapping.insert(i, range.clone());
            }
        }
        mapping
    }
}

pub struct State {
    field_tracker: FieldTracker,
    environment: E,
    component_to_parallel:  HashMap<String, ParallelClusters>,
    component_to_instance: HashMap<String, HashSet<usize>>,
    signal_to_type: HashMap<String, SignalType>,
    signal_to_tags: BTreeMap<String, TagInfo>,
    message_id: usize,
    signal_stack: usize,
    variable_stack: usize,
    max_stack_depth: usize,
    fresh_cmp_id: usize,
    component_address_stack: usize,
    code: InstructionList,
    string_table: HashMap<String, usize>,
    pub ssa: SSACollector
}

impl State {
    pub fn new(
        msg_id: usize,
        cmp_id_offset: usize,
        field_tracker: FieldTracker,
        component_to_parallel:  HashMap<String, ParallelClusters>,
        signal_to_tags: BTreeMap<String, TagInfo>
    ) -> State {
        State {
            field_tracker,
            component_to_parallel,
            signal_to_type: HashMap::new(),
            signal_to_tags,
            component_to_instance: HashMap::new(),
            environment: E::new(),
            message_id: msg_id,
            variable_stack: 0,
            signal_stack: 0,
            component_address_stack: 0,
            fresh_cmp_id: cmp_id_offset,
            max_stack_depth: 0,
            code: vec![],
            string_table : HashMap::new(),
            ssa: SSACollector::new()
        }
    }
    fn reserve(fresh: &mut usize, size: usize) -> usize {
        let start = *fresh;
        *fresh += size;
        start
    }
    fn reserve_signal(&mut self, size: usize) -> usize {
        State::reserve(&mut self.signal_stack, size)
    }
    fn reserve_variable(&mut self, size: usize) -> usize {
        let ret = State::reserve(&mut self.variable_stack, size);
        self.max_stack_depth = std::cmp::max(self.max_stack_depth, self.variable_stack);
        ret
    }

    fn reserve_component_address(&mut self, size: usize) -> usize {
        State::reserve(&mut self.component_address_stack, size)
    }

    fn reserve_component_ids(&mut self, no_ids: usize) -> usize {
        State::reserve(&mut self.fresh_cmp_id, no_ids)
    }
}

struct Context<'a> {
    translating: String,
    files: &'a FileLibrary,
    tmp_database: &'a TemplateDB,
    functions: &'a HashMap<String, Vec<Length>>,
    cmp_to_type: HashMap<String, ClusterType>,
}

fn initialize_parameters(state: &mut State, file_lib: &FileLibrary, params: Vec<Param>, body: &Statement) {
    let meta = body.get_meta();
    let line_num = file_lib.get_line(meta.get_start(), meta.get_file_id()).unwrap();
    for p in params {
        let lengths = p.length;
        let full_size = lengths.iter().fold(1, |p, s| p * (*s));
        let address = state.reserve_variable(full_size);
        let address_instruction = ValueBucket {
            id: new_id(),
            source_file_id: meta.file_id,
            line: line_num,
            message_id: 0,
            parse_as: ValueType::U32,
            value: address,
            op_aux_no: 0,
        };
        let address_instruction = address_instruction.allocate();
        let symbol_info =
            SymbolInfo { dimensions: lengths, access_instruction: address_instruction.clone(), is_component:false };
        state.environment.add_variable(&p.name, symbol_info);
    }
}

fn initialize_constants(state: &mut State, file_lib: &FileLibrary, constants: Vec<Argument>, body: &Statement, header: &String) {
    let mut param_stores = Vec::default();
    let meta = body.get_meta();
    let line_num = file_lib.get_line(meta.get_start(), meta.get_file_id()).unwrap();
    for arg in constants {
        let mut curr_param_stores = Vec::default();
        let dimensions = arg.lengths;
        let size = dimensions.iter().fold(1, |p, c| p * (*c));
        let address = state.reserve_variable(size);
        let address_instruction = ValueBucket {
            id: new_id(),
            source_file_id: meta.file_id,
            line: line_num,
            message_id: 0,
            parse_as: ValueType::U32,
            value: address,
            op_aux_no: 0,
        }
        .allocate();
        state.ssa.insert_var(&arg.name, address, &dimensions);
        let symbol_info =
            SymbolInfo { access_instruction: address_instruction.clone(), dimensions, is_component:false };
        state.environment.add_variable(&arg.name, symbol_info);
        let mut index = 0;
        for value in arg.values {
            let cid = bigint_to_cid(&mut state.field_tracker, &value);
            let offset_instruction = ValueBucket {
                id: new_id(),
                source_file_id: meta.file_id,
                line: line_num,
                message_id: 0,
                parse_as: ValueType::U32,
                value: index,
                op_aux_no: 0,
            }
            .allocate();
            let full_address = ComputeBucket {
                id: new_id(),
                source_file_id: meta.file_id,
                line: line_num,
                message_id: 0,
                op: OperatorType::AddAddress,
                stack: vec![address_instruction.clone(), offset_instruction],
                op_aux_no: 0,
            }
            .allocate();
            let content = ValueBucket {
                id: new_id(),
                source_file_id: meta.file_id,
                line: line_num,
                message_id: 0,
                parse_as: ValueType::BigInt,
                value: cid,
                op_aux_no: 0,
            }
            .allocate();
            let store_instruction = StoreBucket {
                id: {
                    let id = new_id();
                    curr_param_stores.push(id);
                    id
                },
                source_file_id: meta.file_id,
                line: line_num,
                message_id: 0,
                dest_is_output: false,
                dest_address_type: AddressType::Variable,
                dest: LocationRule::Indexed { location: full_address, template_header: None },
                context: InstrContext { size: 1 },
                src: content,
                bounded_fn: None,
            }
            .allocate();
            state.code.push(store_instruction);
            index += 1;
        }
        param_stores.push(curr_param_stores);
    }
    if !param_stores.is_empty() {
        ARRAY_PARAM_STORES.with(|map| {
            map.borrow_mut().insert(header.clone(), param_stores);
        });
    }
}

fn initialize_signals(state: &mut State, file_lib: &FileLibrary, signals: Vec<Signal>, body: &Statement) {
    let meta = body.get_meta();
    let line_num = file_lib.get_line(meta.get_start(), meta.get_file_id()).unwrap();
    for signal in signals {
        let size = signal.lengths.iter().fold(1, |p, c| p * (*c));
        let address = state.reserve_signal(size);
        let instruction = ValueBucket {
            id: new_id(),
            source_file_id: meta.file_id,
            line: line_num,
            message_id: state.message_id,
            parse_as: ValueType::U32,
            value: address,
            op_aux_no: 0,
        }
        .allocate();
        state.ssa.insert_signal(&signal.name, address, &signal.lengths);
        let info = SymbolInfo { access_instruction: instruction, dimensions: signal.lengths, is_component:false };
        state.environment.add_variable(&signal.name, info);
        state.signal_to_type.insert(signal.name.clone(), signal.xtype);
    }
}

fn initialize_components(state: &mut State, file_lib: &FileLibrary, components: Vec<Component>, body: &Statement) {
    let meta = body.get_meta();
    let line_num = file_lib.get_line(meta.get_start(), meta.get_file_id()).unwrap();
    for component in components {
        let size = component.size();
        let address = state.reserve_component_address(size);
        let instruction = ValueBucket {
            id: new_id(),
            source_file_id: meta.file_id,
            line: line_num,
            message_id: state.message_id,
            parse_as: ValueType::U32,
            value: address,
            op_aux_no: 0,
        }
        .allocate();
        state.ssa.insert_component_addr(&component.name, address, &component.lengths);
        let info = SymbolInfo { access_instruction: instruction, dimensions: component.lengths, is_component: true };
        state.environment.add_variable(&component.name, info);
    }
}

// Start of component creation utils
fn create_components(state: &mut State, context: &Context, triggers: &[Trigger], clusters: Vec<TriggerCluster>, body: &Statement) {
    use ClusterType::*;
    for trigger in triggers {
        let component_info = state.component_to_instance.get_mut(&trigger.component_name);
        match component_info{
            Some(info) =>{
                info.insert(trigger.template_id);
            }
            None =>{
                let mut new_info = HashSet::new();
                new_info.insert(trigger.template_id);
                state.component_to_instance.insert(trigger.component_name.clone(), new_info);
            }
        }
    }
    for cluster in clusters {
        match cluster.xtype.clone() {
            Mixed { .. } => create_mixed_components(state, context, triggers, cluster, body.get_meta()),
            Uniform { .. } => create_uniform_components(state, context, triggers, cluster, body.get_meta()),
        }
    }
}

fn create_uniform_components(state: &mut State, context: &Context, triggers: &[Trigger], cluster: TriggerCluster, meta: &Meta) {
    fn compute_number_cmp(lengths: &Vec<usize>) -> usize {
        lengths.iter().fold(1, |p, c| p * (*c))
    }
    fn compute_jump(lengths: &Vec<usize>, indexes: &[usize]) -> usize {
        let mut jump = 0;
        let mut full_length = lengths.iter().fold(1, |p, c| p * (*c));
        let mut lengths = lengths.clone();
        lengths.reverse();
        for index in indexes {
            let length = lengths.pop().unwrap();
            full_length /= length;
            jump += (*index) * full_length;
        }
        jump
    }
    use ClusterType::Uniform;
    if let Uniform { offset_jump, component_offset_jump, .. } = cluster.xtype {
        let id = state.reserve_component_ids(offset_jump);
        let first = cluster.slice.start;
        let c_info = &triggers[first];
        let symbol = state.environment.get_variable(&c_info.component_name).unwrap().clone();
        
        let info_parallel_cluster = state.component_to_parallel.get(&c_info.component_name).unwrap(); 
        let mut defined_positions = Vec::new();
        for (pos, value) in &info_parallel_cluster.positions_to_parallel{
            let flattened_pos = compute_jump(&symbol.dimensions, pos);
            defined_positions.push((flattened_pos, *value));
        }

        let creation_instr = CreateCmpBucket {
            id: new_id(),
            source_file_id: meta.file_id,
            line: context.files.get_line(meta.get_start(), meta.get_file_id()).unwrap(),
            message_id: state.message_id,
            symbol: c_info.runs.clone(),
            name_subcomponent: c_info.component_name.clone(),
            defined_positions,
            is_part_mixed_array_not_uniform_parallel: false,
            uniform_parallel: info_parallel_cluster.uniform_parallel_value,
            cmp_unique_id: id,
            sub_cmp_id: symbol.access_instruction.clone(),
            template_id: c_info.template_id,
            signal_offset: c_info.offset,
	        component_offset: c_info.component_offset,
            has_inputs: c_info.has_inputs,
            number_of_cmp: compute_number_cmp(&symbol.dimensions),
            dimensions: symbol.dimensions,
            signal_offset_jump: offset_jump,
	        component_offset_jump: component_offset_jump,
        }
        .allocate();
        state.code.push(creation_instr);
    } else {
        unreachable!()
    }
}

fn create_mixed_components(state: &mut State, context: &Context, triggers: &[Trigger], cluster: TriggerCluster, meta: &Meta) {
    fn compute_jump(lengths: &Vec<usize>, indexes: &[usize]) -> usize {
        let mut jump = 0;
        let mut full_length = lengths.iter().fold(1, |p, c| p * (*c));
        let mut lengths = lengths.clone();
        lengths.reverse();
        for index in indexes {
            let length = lengths.pop().unwrap();
            full_length /= length;
            jump += (*index) * full_length;
        }
        jump
    }
    for index in cluster.slice {
        let id = state.reserve_component_ids(1);
        let c_info = &triggers[index];
        let symbol = state.environment.get_variable(&c_info.component_name).unwrap().clone();
        let value_jump = compute_jump(&symbol.dimensions, &c_info.indexed_with);
        let jump = ValueBucket {
            id: new_id(),
            source_file_id: meta.file_id,
            line: meta.get_start(),
            message_id: state.message_id,
            parse_as: ValueType::U32,
            value: value_jump,
            op_aux_no: 0,
        }
        .allocate();
        let location = ComputeBucket {
            id: new_id(),
            source_file_id: meta.file_id,
            line: meta.get_start(),
            op_aux_no: 0,
            message_id: state.message_id,
            op: OperatorType::AddAddress,
            stack: vec![symbol.access_instruction.clone(), jump],
        }
        .allocate();

        let info_parallel_cluster = state.component_to_parallel.get(&c_info.component_name).unwrap(); 
        let parallel_value: bool;
        if info_parallel_cluster.uniform_parallel_value.is_some(){
            parallel_value = info_parallel_cluster.uniform_parallel_value.unwrap();
        }
        else{
            parallel_value = *info_parallel_cluster.
                positions_to_parallel.get(&c_info.indexed_with).unwrap();
        }

        let creation_instr = CreateCmpBucket {
            id: new_id(),
            source_file_id: meta.file_id,
            line: context.files.get_line(meta.get_start(), meta.get_file_id()).unwrap(),
            message_id: state.message_id,
            symbol: c_info.runs.clone(),
            name_subcomponent: format!("{}{}",c_info.component_name.clone(), c_info.indexed_with.iter().fold(String::new(), |acc, &num| format!("{}[{}]", acc, &num.to_string()))),
            defined_positions: vec![(0, parallel_value)],
            is_part_mixed_array_not_uniform_parallel: info_parallel_cluster.uniform_parallel_value.is_none(),
            uniform_parallel: Some(parallel_value),
            dimensions: symbol.dimensions,
            cmp_unique_id: id,
            sub_cmp_id: location,
            template_id: c_info.template_id,
            signal_offset: c_info.offset,
	        component_offset: c_info.component_offset,
            has_inputs: c_info.has_inputs,
            number_of_cmp: 1,
            signal_offset_jump: 0,
	        component_offset_jump: 0,
        }
        .allocate();
        state.code.push(creation_instr);
    }
}

// Start of translation utils
fn translate_statement(stmt: Statement, state: &mut State, context: &Context) {
    if stmt.is_declaration() {
        translate_declaration(stmt, state, context);
    } else if stmt.is_substitution() {
        translate_substitution(stmt, state, context);
    } else if stmt.is_block() {
        translate_block(stmt, state, context);
    } else if stmt.is_if_then_else() {
        translate_if_then_else(stmt, state, context);
    } else if stmt.is_while() {
        translate_while(stmt, state, context);
    } else if stmt.is_assert() {
        translate_assert(stmt, state, context);
    } else if stmt.is_constraint_equality() {
        translate_constraint_equality(stmt, state, context);
    } else if stmt.is_return() {
        translate_return(stmt, state, context);
    } else if stmt.is_log_call() {
        translate_log(stmt, state, context);
    } else if stmt.is_initialization_block() {
        unreachable!("This statement is syntactic sugar");
    } else {
        unreachable!("Unknown statement");
    }
}

fn translate_if_then_else(stmt: Statement, state: &mut State, context: &Context) {
    use Statement::IfThenElse;
    if let IfThenElse { meta, cond, if_case, else_case, .. } = stmt {
        let starts_at = context.files.get_line(meta.get_start(), meta.get_file_id()).unwrap();
        let main_program = std::mem::replace(&mut state.code, vec![]);
        let cond_translation = translate_expression(cond, state, context);
        translate_statement(*if_case, state, context);
        let if_code = std::mem::replace(&mut state.code, vec![]);
        if let Option::Some(else_case) = else_case {
            translate_statement(*else_case, state, context);
        }
        let else_code = std::mem::replace(&mut state.code, main_program);
        let branch_instruction = BranchBucket {
            id: new_id(),
            source_file_id: meta.file_id,
            line: starts_at,
            message_id: state.message_id,
            cond: cond_translation,
            if_branch: if_code,
            else_branch: else_code,
        }
        .allocate();
        state.code.push(branch_instruction);
    }
}

fn translate_while(stmt: Statement, state: &mut State, context: &Context) {
    use Statement::While;
    if let While { meta, cond, stmt, .. } = stmt {
        let starts_at = context.files.get_line(meta.get_start(), meta.get_file_id()).unwrap();
        let main_program = std::mem::replace(&mut state.code, vec![]);
        let cond_translation = translate_expression(cond, state, context);
        translate_statement(*stmt, state, context);
        let loop_code = std::mem::replace(&mut state.code, main_program);
        let loop_instruction = LoopBucket {
            id: new_id(),
            source_file_id: meta.file_id,
            line: starts_at,
            message_id: state.message_id,
            continue_condition: cond_translation,
            body: loop_code,
        }
        .allocate();
        state.code.push(loop_instruction);
    }
}

fn translate_substitution(stmt: Statement, state: &mut State, context: &Context) {
    use Statement::Substitution;
    let subst_stmt = stmt.clone();
    if let Substitution { meta, var, access, op, rhe,  } = stmt {
        debug_assert!(!meta.get_type_knowledge().is_component());
        let def = SymbolDef { meta: meta.clone(), symbol: var, acc: access };
        let str_info =
            StoreInfo { prc_symbol: ProcessedSymbol::new(def, state, context), src: rhe };
        let store_instruction = if str_info.src.is_call() {
            translate_call_case(str_info, state, context)
        } else {
            translate_standard_case(str_info, state, context, &subst_stmt)
        };
        if op == AssignOp::AssignConstraintSignal {
            let wrapper = ConstraintBucket::Substitution(store_instruction);
            state.code.push(wrapper.allocate())
        } else {
            state.code.push(store_instruction);
        }
    } else {
        unreachable!();
    }
}

// Start of substitution utils
struct StoreInfo {
    prc_symbol: ProcessedSymbol,
    src: Expression,
}
fn translate_call_case(
    info: StoreInfo,
    state: &mut State,
    context: &Context,
) -> InstructionPointer {
    use Expression::Call;
    let call_expr = info.src.clone();
    if let Call { id, args, .. } = info.src {
        let args_instr = translate_call_arguments(args, state, context);
        info.prc_symbol.into_call_assign(id, args_instr, &state, &call_expr)
    } else {
        unreachable!()
    }
}

fn translate_standard_case(
    info: StoreInfo,
    state: &mut State,
    context: &Context,
    stmt: &Statement,
) -> InstructionPointer {
    let src = translate_expression(info.src, state, context);
    info.prc_symbol.into_store(src, state, stmt)
}

// End of substitution utils

fn translate_declaration(stmt: Statement, state: &mut State, context: &Context) {
    use Statement::Declaration;
    if let Declaration { name, meta, .. } = stmt {
        let starts_at = context.files.get_line(meta.get_start(), meta.get_file_id()).unwrap();
        let dimensions = meta.get_memory_knowledge().get_concrete_dimensions().to_vec();
        let size = dimensions.iter().fold(1, |p, c| p * (*c));
        let address = state.reserve_variable(size);
        let instruction = ValueBucket {
            id: new_id(),
            source_file_id: meta.file_id,
            line: starts_at,
            message_id: state.message_id,
            parse_as: ValueType::U32,
            value: address,
            op_aux_no: 0,
        }
        .allocate();
        state.ssa.insert_var(&name, address, &dimensions);
        let info = SymbolInfo { access_instruction: instruction, dimensions, is_component: false };
        state.environment.add_variable(&name, info);
    } else {
        unreachable!()
    }
}

fn translate_block(stmt: Statement, state: &mut State, context: &Context) {
    use Statement::Block;
    if let Block { stmts, .. } = stmt {
        let save_variable_address = state.variable_stack;
        state.environment.add_variable_block();
        for s in stmts {
            translate_statement(s, state, context);
        }
        state.environment.remove_variable_block();
        state.variable_stack = save_variable_address;
    } else {
        unreachable!()
    }
}

fn translate_constraint_equality(stmt: Statement, state: &mut State, context: &Context) {
    use Statement::ConstraintEquality;
    use Expression::Variable;
    if let ConstraintEquality { meta, lhe, rhe } = stmt {
        let starts_at = context.files.get_line(meta.get_start(), meta.get_file_id()).unwrap();

        let length = if let Variable { meta, name, access} = lhe.clone() {
            let def = SymbolDef { meta, symbol: name, acc: access };
            ProcessedSymbol::new(def, state, context).length
        } else {1};
        
        let lhe_pointer = translate_expression(lhe.clone(), state, context);
        let rhe_pointer = translate_expression(rhe.clone(), state, context);
        let stack = vec![lhe_pointer, rhe_pointer];
        let equality = ComputeBucket {
            id: new_id(),
            source_file_id: meta.file_id,
            line: starts_at,
            message_id: state.message_id,
            op_aux_no: 0,
            op: OperatorType::Eq(length),
            stack,
        }
        .allocate();
        let assert_instruction = AssertBucket {
            id: new_id(),
            source_file_id: meta.file_id,
            line: starts_at,
            message_id: state.message_id,
            evaluate: equality 
        }
        .allocate();
        let constraint_instruction = ConstraintBucket::Equality(assert_instruction).allocate();
        state.code.push(constraint_instruction);
    } else {
        unimplemented!()
    }
}

fn translate_assert(stmt: Statement, state: &mut State, context: &Context) {
    use Statement::Assert;
    if let Assert { meta, arg, .. } = stmt {
        let line = context.files.get_line(meta.get_start(), meta.get_file_id()).unwrap();
        let code = translate_expression(arg, state, context);
        let assert =  AssertBucket {
            id: new_id(),
            source_file_id: meta.file_id,
            line,
            message_id: state.message_id,
            evaluate: code 
        }
        .allocate();
        state.code.push(assert);
    }
}

fn translate_log(stmt: Statement, state: &mut State, context: &Context) {
    use Statement::LogCall;
    if let LogCall { meta, args, .. } = stmt {
        let line = context.files.get_line(meta.get_start(), meta.get_file_id()).unwrap();
        let mut logbucket_args = Vec::new();
        for arglog in args {
            match arglog {
                LogArgument::LogExp(arg) => {
                    let code = translate_expression(arg, state, context);
                    logbucket_args.push(LogBucketArg::LogExp(code));
                }
                LogArgument::LogStr(exp) => {
                    match state.string_table.get(&exp) {
                        Some( idx) => {logbucket_args.push(LogBucketArg::LogStr(*idx));},
                        None => {
                            logbucket_args.push(LogBucketArg::LogStr(state.string_table.len()));
                            state.string_table.insert(exp, state.string_table.len());
                        },
                    }
                    
                }
            }
        }
        
        let log = LogBucket {
            id: new_id(),
            source_file_id: meta.file_id,
            line,
            message_id: state.message_id,
            argsprint: logbucket_args,
        }
        .allocate();
        state.code.push(log);
    }
}

fn translate_return(stmt: Statement, state: &mut State, context: &Context) {
    use Statement::Return;
    if let Return { meta, value, .. } = stmt {
        let return_type = context.functions.get(&context.translating).unwrap();
        let return_bucket = ReturnBucket {
            id: new_id(),
            source_file_id: meta.file_id,
            line: context.files.get_line(meta.get_start(), meta.get_file_id()).unwrap(),
            message_id: state.message_id,
            with_size: return_type.iter().fold(1, |p, c| p * (*c)),
            value: translate_expression(value, state, context),
        }
        .allocate();
        state.code.push(return_bucket);
    }
}

fn translate_expression(
    expression: Expression,
    state: &mut State,
    context: &Context,
) -> InstructionPointer {
    if expression.is_infix() {
        translate_infix(expression, state, context)
    } else if expression.is_prefix() {
        translate_prefix(expression, state, context)
    } else if expression.is_variable() {
        translate_variable(expression, state, context)
    } else if expression.is_number() {
        translate_number(expression, state, context)
    } else if expression.is_call() {
        translate_call(expression, state, context)
    } else if expression.is_array() {
        unreachable!("This expression is syntactic sugar")
    } else if expression.is_switch() {
        unreachable!("This expression is syntactic sugar")
    } else {
        unreachable!("Unknown expression")
    }
}

fn translate_call(
    expression: Expression,
    state: &mut State,
    context: &Context,
) -> InstructionPointer {
    use Expression::Call;
    use ReturnType::Intermediate;
    if let Call { id, args, meta, .. } = expression {
        let args_inst = translate_call_arguments(args, state, context);
        CallBucket {
            id: new_id(),
            source_file_id: meta.file_id,
            line: context.files.get_line(meta.get_start(), meta.get_file_id()).unwrap(),
            message_id: state.message_id,
            symbol: id,
            argument_types: args_inst.argument_data,
            arguments: args_inst.arguments,
            arena_size: 200,
            return_info: Intermediate { op_aux_no: 0 },
        }
        .allocate()
    } else {
        unreachable!()
    }
}

fn translate_infix(
    expression: Expression,
    state: &mut State,
    context: &Context,
) -> InstructionPointer {
    use Expression::InfixOp;
    if let InfixOp { meta, infix_op, rhe, lhe, .. } = expression {
        let lhi = translate_expression(*lhe, state, context);
        let rhi = translate_expression(*rhe, state, context);
        ComputeBucket {
            id: new_id(),
            source_file_id: meta.file_id,
            line: context.files.get_line(meta.get_start(), meta.get_file_id()).unwrap(),
            message_id: state.message_id,
            op: translate_infix_operator(infix_op),
            op_aux_no: 0,
            stack: vec![lhi, rhi],
        }
        .allocate()
    } else {
        unreachable!()
    }
}

fn translate_prefix(
    expression: Expression,
    state: &mut State,
    context: &Context,
) -> InstructionPointer {
    use Expression::PrefixOp;
    if let PrefixOp { meta, prefix_op, rhe, .. } = expression {
        let rhi = translate_expression(*rhe, state, context);
        ComputeBucket {
            id: new_id(),
            source_file_id: meta.file_id,
            line: context.files.get_line(meta.get_start(), meta.get_file_id()).unwrap(),
            message_id: state.message_id,
            op_aux_no: 0,
            op: translate_prefix_operator(prefix_op),
            stack: vec![rhi],
        }
        .allocate()
    } else {
        unreachable!()
    }
}

fn check_tag_access(name_signal: &String, access: &Vec<Access>, state: &mut State) -> Option<BigInt> {
    use Access::*;

    let symbol_info = state.environment.get_variable(name_signal).unwrap().clone();
    let mut value_tag = None;
    if !symbol_info.is_component{
        for acc in access {
            match acc {
                ArrayAccess(..) => {},
                ComponentAccess(name) => {
                    let tags_signal = state.signal_to_tags.get(name_signal).unwrap();
                    let value = tags_signal.get(name).unwrap();

                    value_tag = if value.is_some() {
                        Some(value.clone().unwrap())
                    } else {
                        unreachable!()
                    };
                }
            }
        }
    }
    value_tag
}

fn translate_variable(
    expression: Expression,
    state: &mut State,
    context: &Context,
) -> InstructionPointer {
    use Expression::Variable;
    let var_expr = expression.clone();
    if let Variable { meta, name, access, .. } = expression {
        let tag_access = check_tag_access(&name, &access, state);
        if tag_access.is_some(){
            translate_number( Expression::Number(meta.clone(), tag_access.unwrap()), state, context)
        } else{
            let def = SymbolDef { meta, symbol: name, acc: access };
            ProcessedSymbol::new(def, state, context).into_load(state, &var_expr)
        }
    } else {
        unreachable!()
    }
}

fn translate_number(
    expression: Expression,
    state: &mut State,
    context: &Context,
) -> InstructionPointer {
    use Expression::Number;
    if let Number(meta, value) = expression {
        let cid = bigint_to_cid(&mut state.field_tracker, &value);
        ValueBucket {
            id: new_id(),
            source_file_id: meta.file_id,
            line: context.files.get_line(meta.get_start(), meta.get_file_id()).unwrap(),
            message_id: state.message_id,
            op_aux_no: 0,
            parse_as: ValueType::BigInt,
            value: cid,
        }
        .allocate()
    } else {
        unreachable!()
    }
}

fn translate_infix_operator(op: ExpressionInfixOpcode) -> OperatorType {
    use ExpressionInfixOpcode::*;
    match op {
        Mul => OperatorType::Mul,
        Div => OperatorType::Div,
        Add => OperatorType::Add,
        Sub => OperatorType::Sub,
        Pow => OperatorType::Pow,
        IntDiv => OperatorType::IntDiv,
        Mod => OperatorType::Mod,
        ShiftL => OperatorType::ShiftL,
        ShiftR => OperatorType::ShiftR,
        LesserEq => OperatorType::LesserEq,
        GreaterEq => OperatorType::GreaterEq,
        Lesser => OperatorType::Lesser,
        Greater => OperatorType::Greater,
        Eq => OperatorType::Eq(1),
        NotEq => OperatorType::NotEq,
        BoolOr => OperatorType::BoolOr,
        BoolAnd => OperatorType::BoolAnd,
        BitOr => OperatorType::BitOr,
        BitAnd => OperatorType::BitAnd,
        BitXor => OperatorType::BitXor,
    }
}

fn translate_prefix_operator(op: ExpressionPrefixOpcode) -> OperatorType {
    use ExpressionPrefixOpcode::*;
    match op {
        Sub => OperatorType::PrefixSub,
        BoolNot => OperatorType::BoolNot,
        Complement => OperatorType::Complement,
    }
}

fn bigint_to_cid(field_tracker: &mut FieldTracker, big: &BigInt) -> usize {
    let constant = big.to_str_radix(10);
    field_tracker.insert(constant)
}

// Code generators

fn build_signal_location(
    signal: &str,
    cmp_name: &str,
    indexes: Vec<InstructionPointer>,
    context: &Context,
    state: &State,
    meta: &Meta,
) -> LocationRule {
    use ClusterType::*;
    let database = &context.tmp_database;
    let cmp_type = context.cmp_to_type.get(cmp_name).unwrap();
    match cmp_type {
        Mixed { tmp_name } => {
            let signal_code = TemplateDB::get_signal_id(database, tmp_name, signal);
            let indexes = indexing_instructions_filter(indexes, state);
            LocationRule::Mapped { signal_code, indexes }
        }
        Uniform { instance_id, header, .. } => {
            let env = TemplateDB::get_instance_addresses(database, *instance_id);
            let location = env.get_variable(signal).unwrap().clone();
            let full_address = compute_full_address(state, location, indexes, meta);
            LocationRule::Indexed { location: full_address, template_header: Some(header.clone()) }
        }
    }
}

struct SymbolDef {
    meta: Meta,
    symbol: String,
    acc: Vec<Access>,
}

struct ProcessedSymbol {
    source_file_id: Option<usize>,
    line: usize,
    length: usize,
    message_id: usize,
    name: String,
    symbol: SymbolInfo,
    xtype: TypeReduction,
    signal: Option<LocationRule>,
    signal_type: Option<SignalType>,
    before_signal: Vec<InstructionPointer>,
    _meta: Meta
}

impl ProcessedSymbol {
    fn new(definition: SymbolDef, state: &mut State, context: &Context) -> ProcessedSymbol {
        use Access::*;
        let symbol_name = definition.symbol;
        let meta = definition.meta;
        let symbol_info = state.environment.get_variable(&symbol_name).unwrap().clone();
        let mut lengths = symbol_info.dimensions.clone();
        lengths.reverse();
        let mut with_length = symbol_info.dimensions.iter().fold(1, |r, c| r * (*c));
        let mut signal = None;
        let mut signal_type = state.signal_to_type.get(&symbol_name).cloned();
        let mut bf_index = vec![];
        let mut af_index = vec![];
        let mut multiple_possible_lengths: Vec<Vec<usize>> = vec![];
        for acc in definition.acc {
            match acc {
                ArrayAccess(exp) if signal.is_none() => {
                    let length = lengths.pop().unwrap();
                    with_length /= length;
                    bf_index.push(translate_expression(exp, state, context));
                }
                ArrayAccess(exp) => {
                    for possible_length in &mut multiple_possible_lengths{
                        possible_length.pop();
                    }
                    af_index.push(translate_expression(exp, state, context));
                }
                ComponentAccess(name) => {
                    let possible_cmp_id = state.component_to_instance.get(&symbol_name).unwrap().clone();
                    for cmp_id in possible_cmp_id{
                        let aux = context.tmp_database.signal_info[cmp_id].get(&name).unwrap();
                        signal_type = Some(aux.signal_type);
                        let mut new_length = aux.lengths.clone();
                        new_length.reverse();
                        multiple_possible_lengths.push(new_length);
                    }
                    signal = Some(name);
                }
            }
        }
        if signal.is_some(){
            let mut is_first = true;
            for possible_length in multiple_possible_lengths{
                if is_first{
                    with_length = possible_length.iter().fold(1, |r, c| r * (*c));
                    is_first = false;
                }
                else{
                    if with_length != possible_length.iter().fold(1, |r, c| r * (*c)){
                        unreachable!("On development: Circom compiler does not accept for now the assignment of arrays of unknown sizes during the execution of loops");
                    }
                }
            } 
        }

        let signal_location = signal.map(|signal_name| {
            build_signal_location(
                &signal_name,
                &symbol_name,
                af_index,
                context,
                state,
                &meta
            )
        });
        ProcessedSymbol {
            xtype: meta.get_type_knowledge().get_reduces_to(),
            source_file_id: meta.file_id,
            line: context.files.get_line(meta.get_start(), meta.get_file_id()).unwrap(),
            message_id: state.message_id,
            length: with_length,
            symbol: symbol_info,
            name: symbol_name,
            before_signal: bf_index,
            signal: signal_location,
            signal_type,
            _meta: meta
        }
    }

    fn into_call_assign(
        self,
        id: String,
        args: ArgData,
        state: &State,
        expr: &Expression,
    ) -> InstructionPointer {
        let data = if let Option::Some(signal) = self.signal {
            let dest_type = AddressType::SubcmpSignal {
                cmp_address: compute_full_address(state, self.symbol, self.before_signal, expr.get_meta()),
                is_output: self.signal_type.unwrap() == SignalType::Output,
                uniform_parallel_value: state.component_to_parallel.get(&self.name).unwrap().uniform_parallel_value,
                input_information: match self.signal_type.unwrap() {
                    SignalType::Input => InputInformation::Input { status: StatusInput:: Unknown},
                    _ => InputInformation::NoInput,
                },
                counter_override: false,
            };
            FinalData {
                context: InstrContext { size: self.length },
                dest_is_output: false,
                dest_address_type: dest_type,
                dest: signal,
            }
        } else {
            let address = compute_full_address(state, self.symbol, self.before_signal, expr.get_meta());
            let xtype = match self.xtype {
                TypeReduction::Variable => AddressType::Variable,
                _ => AddressType::Signal,
            };
            FinalData {
                context: InstrContext { size: self.length },
                dest_is_output: self.signal_type.map_or(false, |t| t == SignalType::Output),
                dest_address_type: xtype,
                dest: LocationRule::Indexed { location: address, template_header: None },
            }
        };
        CallBucket {
            id: new_id(),
            source_file_id: self.source_file_id,
            line: self.line,
            message_id: self.message_id,
            symbol: id,
            argument_types: args.argument_data,
            arguments: args.arguments,
            arena_size: 200,
            return_info: ReturnType::Final(data),
        }
        .allocate()
    }

    fn into_store(self, src: InstructionPointer, state: &State, stmt: &Statement) -> InstructionPointer {
        if let Option::Some(signal) = self.signal {
            let dest_type = AddressType::SubcmpSignal {
                cmp_address: compute_full_address(state, self.symbol, self.before_signal, stmt.get_meta()),
                uniform_parallel_value: state.component_to_parallel.get(&self.name).unwrap().uniform_parallel_value,
                is_output: self.signal_type.unwrap() == SignalType::Output,
                input_information: match self.signal_type.unwrap() {
                    SignalType::Input => InputInformation::Input { status:StatusInput:: Unknown},
                    _ => InputInformation::NoInput,
                },
                counter_override: false,
            };
            StoreBucket {
                id: new_id(),
                source_file_id: self.source_file_id,
                line: self.line,
                message_id: self.message_id,
                src,
                dest: signal,
                context: InstrContext { size: self.length },
                dest_is_output: false,
                dest_address_type: dest_type,
                bounded_fn: None,
            }
            .allocate()
        } else {
            let address = compute_full_address(state, self.symbol, self.before_signal, stmt.get_meta());
            let xtype = match self.xtype {
                TypeReduction::Variable => AddressType::Variable,
                _ => AddressType::Signal,
            };
            StoreBucket {
                id: new_id(),
                source_file_id: self.source_file_id,
                line: self.line,
                message_id: self.message_id,
                src,
                dest_address_type: xtype,
                dest_is_output: self.signal_type.map_or(false, |t| t == SignalType::Output),
                dest: LocationRule::Indexed { location: address, template_header: None },
                context: InstrContext { size: self.length },
                bounded_fn: None,
            }
            .allocate()
        }
    }

    fn into_load(self, state: &State, expr: &Expression) -> InstructionPointer {
        if let Option::Some(signal) = self.signal {
            let dest_type = AddressType::SubcmpSignal {
                cmp_address: compute_full_address(state, self.symbol, self.before_signal, expr.get_meta()),
                uniform_parallel_value: state.component_to_parallel.get(&self.name).unwrap().uniform_parallel_value,
                is_output: self.signal_type.unwrap() == SignalType::Output,
                input_information: match self.signal_type.unwrap() {
                    SignalType::Input => InputInformation::Input { status: StatusInput:: Unknown},
                    _ => InputInformation::NoInput,
                },
                counter_override: false,
            };
            LoadBucket {
                id: new_id(),
                source_file_id: self.source_file_id,
                line: self.line,
                message_id: self.message_id,
                src: signal,
                address_type: dest_type,
<<<<<<< HEAD
                bounded_fn: None,
=======
                context: InstrContext { size: self.length },
>>>>>>> 207a712e
            }
            .allocate()
        } else {
            let address = compute_full_address(state, self.symbol, self.before_signal, expr.get_meta());
            let xtype = match self.xtype {
                TypeReduction::Variable => AddressType::Variable,
                _ => AddressType::Signal,
            };
            LoadBucket {
                id: new_id(),
                source_file_id: self.source_file_id,
                line: self.line,
                address_type: xtype,
                message_id: self.message_id,
                src: LocationRule::Indexed { location: address, template_header: None },
<<<<<<< HEAD
                bounded_fn: None,
=======
                context: InstrContext { size: self.length },
>>>>>>> 207a712e
            }
            .allocate()
        }
    }
}

fn compute_full_address(
    state: &State,
    symbol: SymbolInfo,
    indexed_with: Vec<InstructionPointer>,
    meta: &Meta
) -> InstructionPointer {
    if symbol.dimensions.is_empty() {
        symbol.access_instruction
    } else {
        let at = symbol.access_instruction;
        let mut with_dimensions = symbol.dimensions;
        with_dimensions.reverse();
        let mut linear_length = with_dimensions.iter().fold(1, |p, c| p * (*c));
        let index_stack = indexing_instructions_filter(indexed_with, state);
        let mut stack = vec![];
        for instruction in index_stack {
            let dimension_length = with_dimensions.pop().unwrap();
            linear_length /= dimension_length;
            let inst = ValueBucket {
                id: new_id(),
                source_file_id: at.get_source_file_id().clone(),
                line: at.get_line(),
                message_id: at.get_message_id(),
                parse_as: ValueType::U32,
                op_aux_no: 0,
                value: linear_length,
            }
            .allocate();
            let jump = ComputeBucket {
                id: new_id(),
                source_file_id: at.get_source_file_id().clone(),
                line: at.get_line(),
                message_id: at.get_message_id(),
                op_aux_no: 0,
                op: OperatorType::MulAddress,
                stack: vec![inst, instruction.clone()],
            }
            .allocate();
            stack.push(jump);
        }
        stack.push(at);
        fold(OperatorType::AddAddress, stack, state, meta)
    }
}

fn indexing_instructions_filter(
    indexing: Vec<InstructionPointer>,
    state: &State,
 ) -> Vec<InstructionPointer>{
    let mut index_stack = vec![];
    for i in indexing {

        let (possible_to_usize, _) = check_if_possible_to_usize_single(&i, state);

        if possible_to_usize{
            let new_index = convert_to_usize_single(i, state);
            index_stack.push(new_index);
        } else{

            let to_usize = ComputeBucket {
                line: i.get_line(),
                message_id: i.get_message_id(),
                op_aux_no: 0,
                op: OperatorType::ToAddress,
                stack: vec![i.allocate()],
            }.allocate();
            index_stack.push(to_usize);

        }
    }
    index_stack
}

fn check_if_possible_to_usize_single( // returns if it is possible to convert to usize and if it is a small usize
                                      // we consider that a usize is small if it is a number < 100
                                      // we consider that a multiplication is usize if at least one of its operands is usize 
                                      // and the other is usize
    index: &InstructionPointer,
    state: &State,
)-> (bool, bool){

    use Instruction::{Value, Compute};

    match &**index {
        Value(v) if v.parse_as == ValueType::U32 => {
            (true, v.value < 100)
        }
        Value(v) if v.parse_as == ValueType::BigInt => {
            let field = state.field_tracker.get_constant(v.value).unwrap();
            let new_value  = usize::from_str_radix(field, 10);

            match new_value{
                Ok(_) =>{
                    (true, new_value.unwrap() < 100)
                }
                _ =>{
                    (false, false)
                }
            }
<<<<<<< HEAD
            op => {
                let to_address = ComputeBucket {
                    id: new_id(),
                    source_file_id: op.get_source_file_id().clone(),
                    line: op.get_line(),
                    message_id: op.get_message_id(),
                    op_aux_no: 0,
                    op: OperatorType::ToAddress,
                    stack: vec![op.clone().allocate()],
                };
                index_stack.push(to_address.allocate());
=======

        }
        Compute(v) if v.op == OperatorType::Add => {
            let (are_usize, _) = check_if_possible_to_usize_multiple(&v.stack, state);
            (are_usize, false)
        } 
        Compute(v) if v.op == OperatorType::Mul => {
            let (are_usize, are_small) = check_if_possible_to_usize_multiple(&v.stack, state);
            (are_usize && are_small, false)
        }
        Compute(_) =>{
            (false, false)
        }
        _ => {
            // Case variable
            (true, false)
        }
    }
}

fn check_if_possible_to_usize_multiple( // returns if all of them are usize and if the number of non small usizes is at most one
    indexing: &Vec<InstructionPointer>,
    state: &State,
) -> (bool, bool) { 
    let mut is_usize = true;
    let mut number_non_small = 0;
    for i in indexing {
        let (is_usize_i, is_small_i) = check_if_possible_to_usize_single(i, state);
        is_usize &= is_usize_i;
        if !is_small_i{
            number_non_small += 1;
        }
    }
    (is_usize, number_non_small <= 1)
}



fn convert_to_usize_single(
    index: InstructionPointer,
    state: &State,
)-> InstructionPointer{

    use Instruction::{Value, Compute};

    match *index {
        Value(v) if v.parse_as == ValueType::U32 => {
            v.allocate()
        }
        Value(mut v) if v.parse_as == ValueType::BigInt => {
            let field = state.field_tracker.get_constant(v.value).unwrap();
            let new_value  = usize::from_str_radix(field, 10);

            match new_value{
                Ok(value) =>{
                    v.parse_as = ValueType::U32;
                    v.value = value;
                    v.allocate()
                }
                _ =>{
                    unreachable!()
                }
>>>>>>> 207a712e
            }

        }
        Compute(mut v) if v.op == OperatorType::Add => {
            v.stack = convert_to_usize_multiple(v.stack, state);
            v.op = OperatorType::AddAddress;
            v.into_instruction().allocate()
        }
        Compute(mut v) if v.op == OperatorType::Mul => {
            v.stack = convert_to_usize_multiple(v.stack, state);
            v.op = OperatorType::MulAddress;
            v.into_instruction().allocate()
        }
        Compute(_) =>{
            unreachable!()
        }
        _ => {
            // Case variable
            ComputeBucket {
                line: index.get_line(),
                message_id: index.get_message_id(),
                op_aux_no: 0,
                op: OperatorType::ToAddress,
                stack: vec![index.allocate()],
            }.allocate()
        }

    }
}

fn convert_to_usize_multiple(
    indexing: Vec<InstructionPointer>,
    state: &State,
) ->  Vec<InstructionPointer> { 
    let mut index_stack = vec![];
    for i in indexing {
        let new_index = convert_to_usize_single(i, state);
        index_stack.push(new_index);
    }
    index_stack
}

<<<<<<< HEAD
fn _op_to_opcode(op: OperatorType) -> ExpressionInfixOpcode {
    match op {
        OperatorType::Mul => ExpressionInfixOpcode::Mul,
        OperatorType::Div => ExpressionInfixOpcode::Div,
        OperatorType::Add => ExpressionInfixOpcode::Add,
        OperatorType::Sub => ExpressionInfixOpcode::Sub,
        OperatorType::Pow => ExpressionInfixOpcode::Pow,
        OperatorType::IntDiv => ExpressionInfixOpcode::IntDiv,
        OperatorType::Mod => ExpressionInfixOpcode::Mod,
        OperatorType::ShiftL => ExpressionInfixOpcode::ShiftL,
        OperatorType::ShiftR => ExpressionInfixOpcode::ShiftR,
        OperatorType::LesserEq => ExpressionInfixOpcode::LesserEq,
        OperatorType::GreaterEq => ExpressionInfixOpcode::GreaterEq,
        OperatorType::Lesser => ExpressionInfixOpcode::Lesser,
        OperatorType::Greater => ExpressionInfixOpcode::Greater,
        OperatorType::Eq(_) => ExpressionInfixOpcode::Eq,
        OperatorType::NotEq => ExpressionInfixOpcode::NotEq,
        OperatorType::BoolOr => ExpressionInfixOpcode::BoolOr,
        OperatorType::BoolAnd => ExpressionInfixOpcode::BoolAnd,
        OperatorType::BitOr => ExpressionInfixOpcode::BitOr,
        OperatorType::BitAnd => ExpressionInfixOpcode::BitAnd,
        OperatorType::BitXor => ExpressionInfixOpcode::BitXor,
        OperatorType::MulAddress => ExpressionInfixOpcode::Mul,
        OperatorType::AddAddress => ExpressionInfixOpcode::Add,
        _ => unreachable!()
    }
}

fn fold(using: OperatorType, mut stack: Vec<InstructionPointer>, state: &State, meta: &Meta) -> InstructionPointer {
=======

fn fold(using: OperatorType, mut stack: Vec<InstructionPointer>, state: &State) -> InstructionPointer {
>>>>>>> 207a712e
    let instruction = stack.pop().unwrap();
    if stack.len() == 0 {
        instruction
    } else {
        let inner_fold = fold(using, stack, state, meta);
        ComputeBucket {
            id: new_id(),
            source_file_id: instruction.get_source_file_id().clone(),
            line: instruction.get_line(),
            message_id: instruction.get_message_id(),
            op_aux_no: 0,
            op: using,
            stack: vec![inner_fold.clone(), instruction.clone()],
        }
        .allocate()
    }
}

struct ArgData {
    argument_data: Vec<InstrContext>,
    arguments: InstructionList,
}
fn translate_call_arguments(
    args: Vec<Expression>,
    state: &mut State,
    context: &Context,
) -> ArgData {
    let mut info = ArgData { argument_data: vec![], arguments: InstructionList::new() };
    for arg in args {
        let length = arg
            .get_meta()
            .get_memory_knowledge()
            .get_concrete_dimensions()
            .iter()
            .fold(1, |r, c| r * (*c));
        let instr = translate_expression(arg, state, context);
        info.argument_data.push(InstrContext { size: length });
        info.arguments.push(instr);
    }
    info
}

pub struct ParallelClusters{
    pub positions_to_parallel: BTreeMap<Vec<usize>, bool>,
    pub uniform_parallel_value: Option<bool>,
}

pub struct CodeInfo<'a> {
    pub header: String,
    pub message_id: usize,
    pub params: Vec<Param>,
    pub signals: Vec<Signal>,
    pub files: &'a FileLibrary,
    pub constants: Vec<Argument>,
    pub components: Vec<Component>,
    pub fresh_cmp_id: usize,
    pub template_database: &'a TemplateDB,
    pub triggers: Vec<Trigger>,
    pub clusters: Vec<TriggerCluster>,
    pub cmp_to_type: HashMap<String, ClusterType>,
    pub functions: &'a HashMap<String, Vec<Length>>,
    pub field_tracker: FieldTracker,
    pub component_to_parallel: HashMap<String, ParallelClusters>,
    pub string_table: HashMap<String, usize>,
    pub signals_to_tags: BTreeMap<String, TagInfo>,
}

pub struct CodeOutput {
    pub stack_depth: usize,
    pub signal_depth: usize,
    pub expression_depth: usize,
    pub next_cmp_id: usize,
    pub code: InstructionList,
    pub constant_tracker: FieldTracker,
    pub string_table: HashMap<String, usize>,
    pub ssa: SSACollector
}

pub fn translate_code(body: Statement, code_info: CodeInfo) -> CodeOutput {
    use crate::ir_processing;
    let mut state = State::new(
        code_info.message_id,
        code_info.fresh_cmp_id,
        code_info.field_tracker,
        code_info.component_to_parallel,
        code_info.signals_to_tags,
    );
    state.string_table = code_info.string_table;
    initialize_components(&mut state, code_info.files, code_info.components, &body);
    initialize_signals(&mut state, code_info.files, code_info.signals, &body);
    initialize_constants(&mut state, code_info.files, code_info.constants, &body, &code_info.header);
    initialize_parameters(&mut state, code_info.files, code_info.params, &body);

    let context = Context {
        files: code_info.files,
        translating: code_info.header,
        functions: code_info.functions,
        cmp_to_type: code_info.cmp_to_type,
        tmp_database: code_info.template_database,
    };

    create_components(&mut state, &context, &code_info.triggers, code_info.clusters, &body);
    translate_statement(body, &mut state, &context);

    ir_processing::build_inputs_info(&mut state.code);

    let mut code = ir_processing::reduce_intermediate_operations(state.code);
    let expression_depth = ir_processing::build_auxiliary_stack(&mut code);
    

    CodeOutput {
        code,
        expression_depth,
        next_cmp_id: state.fresh_cmp_id,
        stack_depth: state.max_stack_depth,
        signal_depth: state.signal_stack,
        constant_tracker: state.field_tracker,
        string_table : state.string_table,
        ssa: state.ssa
    }
}<|MERGE_RESOLUTION|>--- conflicted
+++ resolved
@@ -1303,11 +1303,8 @@
                 message_id: self.message_id,
                 src: signal,
                 address_type: dest_type,
-<<<<<<< HEAD
+                context: InstrContext { size: self.length },
                 bounded_fn: None,
-=======
-                context: InstrContext { size: self.length },
->>>>>>> 207a712e
             }
             .allocate()
         } else {
@@ -1323,11 +1320,8 @@
                 address_type: xtype,
                 message_id: self.message_id,
                 src: LocationRule::Indexed { location: address, template_header: None },
-<<<<<<< HEAD
+                context: InstrContext { size: self.length },
                 bounded_fn: None,
-=======
-                context: InstrContext { size: self.length },
->>>>>>> 207a712e
             }
             .allocate()
         }
@@ -1433,19 +1427,6 @@
                     (false, false)
                 }
             }
-<<<<<<< HEAD
-            op => {
-                let to_address = ComputeBucket {
-                    id: new_id(),
-                    source_file_id: op.get_source_file_id().clone(),
-                    line: op.get_line(),
-                    message_id: op.get_message_id(),
-                    op_aux_no: 0,
-                    op: OperatorType::ToAddress,
-                    stack: vec![op.clone().allocate()],
-                };
-                index_stack.push(to_address.allocate());
-=======
 
         }
         Compute(v) if v.op == OperatorType::Add => {
@@ -1508,7 +1489,6 @@
                 _ =>{
                     unreachable!()
                 }
->>>>>>> 207a712e
             }
 
         }
@@ -1551,7 +1531,8 @@
     index_stack
 }
 
-<<<<<<< HEAD
+
+
 fn _op_to_opcode(op: OperatorType) -> ExpressionInfixOpcode {
     match op {
         OperatorType::Mul => ExpressionInfixOpcode::Mul,
@@ -1581,10 +1562,6 @@
 }
 
 fn fold(using: OperatorType, mut stack: Vec<InstructionPointer>, state: &State, meta: &Meta) -> InstructionPointer {
-=======
-
-fn fold(using: OperatorType, mut stack: Vec<InstructionPointer>, state: &State) -> InstructionPointer {
->>>>>>> 207a712e
     let instruction = stack.pop().unwrap();
     if stack.len() == 0 {
         instruction
