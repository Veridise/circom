use std::collections::HashMap;
use std::io::Write;
use super::function::{FunctionCode, FunctionCodeInfo};
use super::template::{TemplateCode, TemplateCodeInfo};
use super::types::*;
use crate::hir::very_concrete_program::VCP;
use crate::intermediate_representation::ir_interface::ObtainMeta;
use crate::summary::SummaryProducer;
use crate::translating_traits::*;
use code_producers::c_elements::*;
use code_producers::llvm_elements::array_switch::{load_array_stores_fns, load_array_load_fns};
use code_producers::llvm_elements::*;
use code_producers::llvm_elements::fr::load_fr;
use code_producers::llvm_elements::functions::{add_attribute, create_bb, create_function, ExtractedFunctionLLVMIRProducer, FunctionLLVMIRProducer};
use code_producers::llvm_elements::instructions::{create_alloca, create_call, create_gep, create_load, create_return_void};
use code_producers::llvm_elements::stdlib::{load_stdlib, GENERATED_FN_PREFIX};
use code_producers::llvm_elements::types::{bigint_type, i32_type, void_type};
use code_producers::llvm_elements::values::zero;
use code_producers::wasm_elements::*;
use program_structure::program_archive::ProgramArchive;

pub struct CompilationFlags {
    pub main_inputs_log: bool,
    pub wat_flag: bool,
    pub summary_flag: bool,
}

#[derive(Eq, PartialEq, Debug)]
pub struct Circuit {
    pub wasm_producer: WASMProducer,
    pub c_producer: CProducer,
    pub llvm_data: LLVMCircuitData,
    pub summary_producer: SummaryProducer,
    pub templates: Vec<TemplateCode>,
    pub functions: Vec<FunctionCode>,
}

impl Default for Circuit {
    fn default() -> Self {
        Circuit {
            c_producer: CProducer::default(),
            wasm_producer: WASMProducer::default(),
            llvm_data: LLVMCircuitData::default(),
            summary_producer: SummaryProducer::default(),
            templates: Vec::new(),
            functions: Vec::new(),
        }
    }
}

impl WriteLLVMIR for Circuit {
    fn produce_llvm_ir<'a>(
        &self,
        producer: &dyn LLVMIRProducer<'a>,
    ) -> Option<LLVMInstruction<'a>> {
        // Code for prelude

        // Code for standard library?
        load_fr(producer);
        load_stdlib(producer);

        // Code for bounded array switch functions
        load_array_load_fns(producer, &self.llvm_data.bounded_array_loads);
        load_array_stores_fns(producer, &self.llvm_data.bounded_array_stores);

        // Declare all the functions
        let mut funcs = HashMap::new();
        for f in &self.functions {
            let name = f.header.as_str();
            let param_types = if name.starts_with(GENERATED_FN_PREFIX) {
                // Use the FunctionCodeInfo instance to generate the vector of parameter types.
                let mut types = vec![];
                for p in &f.params {
                    // This section is a little more complicated than desired because IntType and ArrayType do
                    //  not have a common Trait that defines the `array_type` and `ptr_type` member functions.
                    let ty = match &p.length[..] {
                        // [] -> i256*
                        [] => bigint_type(producer).ptr_type(Default::default()),
                        // [A] -> [A x i256]*
                        [a] => {
                            bigint_type(producer).array_type(*a as u32).ptr_type(Default::default())
                        }
                        // [A,B,C,...] -> [C x [B x [A x i256]*]*]*
                        [a, rest @ ..] => {
                            let mut temp = bigint_type(producer).array_type(*a as u32);
                            for size in rest {
                                temp = temp.array_type(*size as u32);
                            }
                            temp.ptr_type(Default::default())
                        }
                    };
                    types.push(ty.into());
                }
                types
            } else {
                vec![bigint_type(producer).ptr_type(Default::default()).into()]
            };
            let function = create_function(
                producer,
                f.get_source_file_id(),
                f.get_line(),
                f.name.as_str(),
                name,
                match &f.returns[..] {
                    [] => {
                        // zero dimensions indicates void return
                        void_type(producer).fn_type(&param_types, false)
                    }
                    [0] => {
                        //single dimension of size 0 indicates [0 x i256]* should be used
                        bigint_type(producer)
                            .array_type(0)
                            .ptr_type(Default::default())
                            .fn_type(&param_types, false)
                    }
                    [1] => {
                        // single dimension of size 1 is a scalar return
                        bigint_type(producer).fn_type(&param_types, false)
                    }
                    _ => {
                        // multiple dimensions or single dimension size>1 must return a pointer to the result
                        bigint_type(producer)
                            .ptr_type(Default::default())
                            .fn_type(&param_types, false)
                    }
                },
            );
            function.set_section(Some(&f.name));

            if name.starts_with(GENERATED_FN_PREFIX) {
                // Preserve names (only for generated b/c source functions use only 1 argument)
                for (i, p) in f.params.iter().enumerate() {
                    function.get_nth_param(i as u32).unwrap().set_name(&p.name);
                }
                // Add source location attribute so functions generated from different source
                //  locations will not be merged.
                add_attribute(
                    producer,
                    function,
                    "src-loc",
                    &format!("{:?}:{:?}", f.get_source_file_id(), f.get_line()),
                );
            }

            funcs.insert(name, function);
        }

        // Code for the functions (except for generated functions)
        let mut generated_functions = vec![];
        for f in &self.functions {
            if f.header.starts_with(GENERATED_FN_PREFIX) {
                // Hold for later because the body could reference templates
                //  and the LLVM functions for templates were not pre-defined.
                generated_functions.push(f);
            } else {
                let current_function = funcs[f.header.as_str()];
                f.produce_llvm_ir(&FunctionLLVMIRProducer::new(producer, current_function));
            }
        }

        // Code for the templates
        for t in &self.templates {
            t.produce_llvm_ir(producer);
        }

        // Code for generated functions
        for f in generated_functions {
            assert!(f.header.starts_with(GENERATED_FN_PREFIX));
            let current_function = funcs[f.header.as_str()];
            f.produce_llvm_ir(&ExtractedFunctionLLVMIRProducer::new(producer, current_function));
        }

        // Code for prologue

        // Main function
        {
            let main_fn = create_function(producer,
                                          &None,
                                          0,
                                          "",
                                          "main",
                                          void_type(producer).fn_type(&[], false));
            main_fn.set_linkage(Linkage::External);
            let main = create_bb(producer, main_fn, "main");
            producer.set_current_bb(main);

            let bigint_ptr = bigint_type(producer).array_type(0);
            // Set the type of the component memory: signals array + signals counter
            let component_memory = producer.llvm().context().struct_type(&[
                to_basic_type_enum(bigint_ptr.ptr_type(Default::default())),
                to_basic_type_enum(i32_type(producer))
            ], false);
            let alloca = create_alloca(producer, component_memory.as_any_type_enum(), "");
            create_call(producer,
                                build_fn_name(producer.get_main_template_header().clone()).as_str(),
                                &[alloca.into()]);
            let signals_ptr = create_gep(producer, alloca, &[zero(producer), zero(producer)]);
            let signals = create_load(producer, signals_ptr).into_pointer_value();
            create_call(producer,
            run_fn_name(producer.get_main_template_header().clone()).as_str(),
                                &[signals.into()]);
            create_return_void(producer);
        }
        None // No need to return at this level
    }
}

impl WriteWasm for Circuit {
    fn produce_wasm(&self, producer: &WASMProducer) -> Vec<String> {
        use code_producers::wasm_elements::wasm_code_generator::*;
        let mut code = vec![];
        code.push("(module".to_string());
        let mut code_aux = generate_imports_list();
        code.append(&mut code_aux);
        code_aux = generate_memory_def_list(&producer);
        code.append(&mut code_aux);

        code_aux = fr_types(&producer.prime_str);
        code.append(&mut code_aux);

        code_aux = generate_types_list();
        code.append(&mut code_aux);
        code_aux = generate_exports_list();
        code.append(&mut code_aux);

        code_aux = fr_code(&producer.prime_str);
        code.append(&mut code_aux);

        code_aux = desp_io_subcomponent_generator(&producer);
        code.append(&mut code_aux);

        code_aux = get_version_generator(&producer);
        code.append(&mut code_aux);

        code_aux = get_shared_rw_memory_start_generator(&producer);
        code.append(&mut code_aux);

        code_aux = read_shared_rw_memory_generator(&producer);
        code.append(&mut code_aux);

        code_aux = write_shared_rw_memory_generator(&producer);
        code.append(&mut code_aux);

        code_aux = reserve_stack_fr_function_generator();
        code.append(&mut code_aux);

        code_aux = init_generator(&producer);
        code.append(&mut code_aux);

        code_aux = set_input_signal_generator(&producer);
        code.append(&mut code_aux);

        code_aux = get_input_signal_size_generator(&producer);
        code.append(&mut code_aux);

        code_aux = get_raw_prime_generator(&producer);
        code.append(&mut code_aux);

        code_aux = get_field_num_len32_generator(&producer);
        code.append(&mut code_aux);

        code_aux = get_input_size_generator(&producer);
        code.append(&mut code_aux);

        code_aux = get_witness_size_generator(&producer);
        code.append(&mut code_aux);

        code_aux = get_witness_generator(&producer);
        code.append(&mut code_aux);

        code_aux = copy_32_in_shared_rw_memory_generator(&producer);
        code.append(&mut code_aux);

        code_aux = copy_fr_in_shared_rw_memory_generator(&producer);
        code.append(&mut code_aux);

        code_aux = get_message_char_generator(&producer);
        code.append(&mut code_aux);

        code_aux = build_buffer_message_generator(&producer);
        code.append(&mut code_aux);

        code_aux = build_log_message_generator(&producer);
        code.append(&mut code_aux);

        // Actual code from the program

        for f in &self.functions {
            code.append(&mut f.produce_wasm(producer));
        }

        for t in &self.templates {
            code.append(&mut t.produce_wasm(producer));
        }

        code_aux = generate_table_of_template_runs(&producer);
        code.append(&mut code_aux);

        code_aux = fr_data(&producer.prime_str);
        code.append(&mut code_aux);

        code_aux = generate_data_list(&producer);
        code.append(&mut code_aux);

        code.push(")".to_string());
        code
    }

    fn write_wasm<T: Write>(&self, writer: &mut T, producer: &WASMProducer) -> Result<(), ()> {
        use code_producers::wasm_elements::wasm_code_generator::*;

        writer.write_all("(module".as_bytes()).map_err(|_| {})?;
        //writer.flush().map_err(|_| {})?;

        let mut code_aux = generate_imports_list();
        let mut code = merge_code(code_aux);
        writer.write_all(code.as_bytes()).map_err(|_| {})?;
        //writer.flush().map_err(|_| {})?;

        code_aux = generate_memory_def_list(&producer);
        code = merge_code(code_aux);
        writer.write_all(code.as_bytes()).map_err(|_| {})?;
        //writer.flush().map_err(|_| {})?;

        code_aux = fr_types(&producer.prime_str);
        code = merge_code(code_aux);
        writer.write_all(code.as_bytes()).map_err(|_| {})?;
        //writer.flush().map_err(|_| {})?;

        code_aux = generate_types_list();
        code = merge_code(code_aux);
        writer.write_all(code.as_bytes()).map_err(|_| {})?;
        //writer.flush().map_err(|_| {})?;

        code_aux = generate_exports_list();
        code = merge_code(code_aux);
        writer.write_all(code.as_bytes()).map_err(|_| {})?;
        //writer.flush().map_err(|_| {})?;

        code_aux = fr_code(&producer.prime_str);
        code = merge_code(code_aux);
        writer.write_all(code.as_bytes()).map_err(|_| {})?;
        //writer.flush().map_err(|_| {})?;

        code_aux = desp_io_subcomponent_generator(&producer);
        code = merge_code(code_aux);
        writer.write_all(code.as_bytes()).map_err(|_| {})?;
        //writer.flush().map_err(|_| {})?;

        code_aux = get_version_generator(&producer);
        code = merge_code(code_aux);
        writer.write_all(code.as_bytes()).map_err(|_| {})?;
        //writer.flush().map_err(|_| {})?;

        code_aux = get_shared_rw_memory_start_generator(&producer);
        code = merge_code(code_aux);
        writer.write_all(code.as_bytes()).map_err(|_| {})?;
        //writer.flush().map_err(|_| {})?;

        code_aux = read_shared_rw_memory_generator(&producer);
        code = merge_code(code_aux);
        writer.write_all(code.as_bytes()).map_err(|_| {})?;
        //writer.flush().map_err(|_| {})?;

        code_aux = write_shared_rw_memory_generator(&producer);
        code = merge_code(code_aux);
        writer.write_all(code.as_bytes()).map_err(|_| {})?;
        //writer.flush().map_err(|_| {})?;

        code_aux = reserve_stack_fr_function_generator();
        code = merge_code(code_aux);
        writer.write_all(code.as_bytes()).map_err(|_| {})?;
        //writer.flush().map_err(|_| {})?;

        code_aux = init_generator(&producer);
        code = merge_code(code_aux);
        writer.write_all(code.as_bytes()).map_err(|_| {})?;
        //writer.flush().map_err(|_| {})?;

        code_aux = set_input_signal_generator(&producer);
        code = merge_code(code_aux);
        writer.write_all(code.as_bytes()).map_err(|_| {})?;
        //writer.flush().map_err(|_| {})?;

        code_aux = get_input_signal_size_generator(&producer);
        code = merge_code(code_aux);
        writer.write_all(code.as_bytes()).map_err(|_| {})?;
        //writer.flush().map_err(|_| {})?;

        code_aux = get_raw_prime_generator(&producer);
        code = merge_code(code_aux);
        writer.write_all(code.as_bytes()).map_err(|_| {})?;
        //writer.flush().map_err(|_| {})?;

        code_aux = get_field_num_len32_generator(&producer);
        code = merge_code(code_aux);
        writer.write_all(code.as_bytes()).map_err(|_| {})?;
        //writer.flush().map_err(|_| {})?;

        code_aux = get_input_size_generator(&producer);
        code = merge_code(code_aux);
        writer.write_all(code.as_bytes()).map_err(|_| {})?;
<<<<<<< HEAD
        writer.flush().map_err(|_| {})?;

=======
        //writer.flush().map_err(|_| {})?;
	
>>>>>>> 207a712e
        code_aux = get_witness_size_generator(&producer);
        code = merge_code(code_aux);
        writer.write_all(code.as_bytes()).map_err(|_| {})?;
        //writer.flush().map_err(|_| {})?;

        code_aux = get_witness_generator(&producer);
        code = merge_code(code_aux);
        writer.write_all(code.as_bytes()).map_err(|_| {})?;
        //writer.flush().map_err(|_| {})?;

        code_aux = copy_32_in_shared_rw_memory_generator(&producer);
        code = merge_code(code_aux);
        writer.write_all(code.as_bytes()).map_err(|_| {})?;
        //writer.flush().map_err(|_| {})?;

        code_aux = copy_fr_in_shared_rw_memory_generator(&producer);
        code = merge_code(code_aux);
        writer.write_all(code.as_bytes()).map_err(|_| {})?;
        //writer.flush().map_err(|_| {})?;

        code_aux = get_message_char_generator(&producer);
        code = merge_code(code_aux);
        writer.write_all(code.as_bytes()).map_err(|_| {})?;
        //writer.flush().map_err(|_| {})?;

        code_aux = build_buffer_message_generator(&producer);
        code = merge_code(code_aux);
        writer.write_all(code.as_bytes()).map_err(|_| {})?;
        //writer.flush().map_err(|_| {})?;

        code_aux = build_log_message_generator(&producer);
        code = merge_code(code_aux);
        writer.write_all(code.as_bytes()).map_err(|_| {})?;
        //writer.flush().map_err(|_| {})?;

        // Actual code from the program

        for f in &self.functions {
            f.write_wasm(writer, producer)?;
            //writer.flush().map_err(|_| {})?;
        }

        for t in &self.templates {
            t.write_wasm(writer, producer)?;
            //writer.flush().map_err(|_| {})?;
        }

        code_aux = generate_table_of_template_runs(&producer);
        code = merge_code(code_aux);
        writer.write_all(code.as_bytes()).map_err(|_| {})?;
        //writer.flush().map_err(|_| {})?;

        code_aux = fr_data(&producer.prime_str);
        code = merge_code(code_aux);
        writer.write_all(code.as_bytes()).map_err(|_| {})?;
        //writer.flush().map_err(|_| {})?;

        code_aux = generate_data_list(&producer);
        code = merge_code(code_aux);
        writer.write_all(code.as_bytes()).map_err(|_| {})?;
        //writer.flush().map_err(|_| {})?;

        writer.write_all(")".as_bytes()).map_err(|_| {})?;
        writer.flush().map_err(|_| {})
    }
}

impl WriteC for Circuit {
    fn produce_c(&self, producer: &CProducer, _parallel: Option<bool>) -> (Vec<String>, String) {
        use c_code_generator::*;
        let mut code = vec![];
        // Prologue
        code.push("#include <stdio.h>".to_string());
        code.push("#include <iostream>".to_string());
        code.push("#include <assert.h>".to_string());
        code.push("#include \"circom.hpp\"".to_string());
        code.push("#include \"calcwit.hpp\"".to_string());

        let mut template_headers = collect_template_headers(producer.get_template_instance_list());
        let function_headers: Vec<_> = self.functions
            .iter()
            .map(|f| f.header.clone())
            .collect();
        let mut function_headers = collect_function_headers(function_headers);
        code.append(&mut template_headers);
        code.append(&mut function_headers);
        std::mem::drop(template_headers);
        std::mem::drop(function_headers);

        let (func_list_no_parallel, func_list_parallel) = generate_function_list(
            producer,
            producer.get_template_instance_list()
        );

        code.push(format!("Circom_TemplateFunction {}[{}] = {{ {} }};",
            function_table(), producer.get_number_of_template_instances(), func_list_no_parallel,
        ));

        code.push(format!("Circom_TemplateFunction {}[{}] = {{ {} }};",
        function_table_parallel(), producer.get_number_of_template_instances(), func_list_parallel,
    ));

        code.push(format!(
            "uint get_main_input_signal_start() {{return {};}}\n",
            producer.get_number_of_main_outputs()
        ));

        code.push(format!(
            "uint get_main_input_signal_no() {{return {};}}\n",
            producer.get_number_of_main_inputs()
        ));
        code.push(format!(
            "uint get_total_signal_no() {{return {};}}\n",
            producer.get_total_number_of_signals()
        ));
        code.push(format!(
            "uint get_number_of_components() {{return {};}}\n",
            producer.get_number_of_components()
        ));
        code.push(format!("uint get_size_of_input_hashmap() {{return {};}}\n", SIZE_INPUT_HASHMAP));
        code.push(format!(
            "uint get_size_of_witness() {{return {};}}\n",
            producer.get_witness_to_signal_list().len()
        ));
        code.push(format!(
            "uint get_size_of_constants() {{return {};}}\n",
            producer.get_field_constant_list().len()
        ));
        code.push(format!(
            "uint get_size_of_io_map() {{return {};}}\n",
            producer.get_io_map().len()
        ));
        //code.append(&mut generate_message_list_def(producer, producer.get_message_list()));

        // Functions to release the memory
        let mut release_component_code = generate_function_release_memory_component();
        code.append(&mut release_component_code);

        // Actual code of the circuit
        code.push("// function declarations".to_string());
        for f in &self.functions {
            let (mut f_code, _) = f.produce_c(producer, None);
            code.append(&mut f_code);
        }
        code.push("// template declarations".to_string());
        for t in &self.templates {
            let (mut t_code, _) = t.produce_c(producer, None);
            code.append(&mut t_code);
        }


        // Epilogue
        let run_circuit = "void run".to_string();
        let run_circuit_args = vec![declare_circom_calc_wit()];
        let main_template_create = if producer.main_is_parallel{
            producer.main_header.clone() + "_create_parallel"
        } else{
            producer.main_header.clone() + "_create"
        };
        // We use 0 to indicate that the main component has no father
        let create_args = vec!["1".to_string(), "0".to_string(), CIRCOM_CALC_WIT.to_string(), "\"main\"".to_string(), "0".to_string()];
        let create_call = build_call(main_template_create, create_args);
        // let ctx_index = format!("{} = {};", declare_ctx_index(), create_call);
        let ctx_index = format!("{};", create_call);
        // let start_msg = "printf(\"Starting...\\n\");".to_string();
        // let end_msg = "printf(\"End\\n\");".to_string();

        let main_template_run = if producer.main_is_parallel{
            producer.main_header.clone() + "_run_parallel"
        } else{
            producer.main_header.clone() + "_run"
        };
        let mut run_args = vec![];
        // run_args.push(CTX_INDEX.to_string());
	run_args.push("0".to_string());
        run_args.push(CIRCOM_CALC_WIT.to_string());
        let run_call = format!("{};", build_call(main_template_run, run_args.clone()));

        let main_run_body = vec![ctx_index, run_call];
        code.push(build_callable(run_circuit, run_circuit_args, main_run_body));
        (code, "".to_string())
    }

    fn write_c<T: Write>(&self, writer: &mut T, producer: &CProducer) -> Result<(), ()> {
	use code_producers::wasm_elements::wasm_code_generator::merge_code;
        use c_code_generator::*;
        let mut code = vec![];
	let mut code_write;
        // Prologue
        code.push("#include <stdio.h>".to_string());
        code.push("#include <iostream>".to_string());
        code.push("#include <assert.h>".to_string());
        code.push("#include \"circom.hpp\"".to_string());
        code.push("#include \"calcwit.hpp\"".to_string());

	
        let mut template_headers = collect_template_headers(producer.get_template_instance_list());
        let function_headers: Vec<_> = self.functions
            .iter()
            .map(|f| f.header.clone())
            .collect();
        let mut function_headers = collect_function_headers(function_headers);
        code.append(&mut template_headers);
        code.append(&mut function_headers);
        std::mem::drop(template_headers);
        std::mem::drop(function_headers);

        let (func_list_no_parallel, func_list_parallel) = generate_function_list(
            producer, 
            producer.get_template_instance_list()
        );

        code.push(format!("Circom_TemplateFunction {}[{}] = {{ {} }};",
            function_table(), producer.get_number_of_template_instances(), func_list_no_parallel,
        ));

        code.push(format!("Circom_TemplateFunction {}[{}] = {{ {} }};",
        function_table_parallel(), producer.get_number_of_template_instances(), func_list_parallel,
	));

        code.push(format!(
            "uint get_main_input_signal_start() {{return {};}}\n",
            producer.get_number_of_main_outputs()
        ));
	
        code.push(format!(
            "uint get_main_input_signal_no() {{return {};}}\n",
            producer.get_number_of_main_inputs()
        ));
        code.push(format!(
            "uint get_total_signal_no() {{return {};}}\n",
            producer.get_total_number_of_signals()
        ));
        code.push(format!(
            "uint get_number_of_components() {{return {};}}\n",
            producer.get_number_of_components()
        ));
        code.push(format!("uint get_size_of_input_hashmap() {{return {};}}\n", SIZE_INPUT_HASHMAP));
        code.push(format!(
            "uint get_size_of_witness() {{return {};}}\n",
            producer.get_witness_to_signal_list().len()
        ));
        code.push(format!(
            "uint get_size_of_constants() {{return {};}}\n",
            producer.get_field_constant_list().len()
        ));
        code.push(format!(
            "uint get_size_of_io_map() {{return {};}}\n",
            producer.get_io_map().len()
        ));
        //code.append(&mut generate_message_list_def(producer, producer.get_message_list()));
        
        // Functions to release the memory
        let mut release_component_code = generate_function_release_memory_component();
        code.append(&mut release_component_code);

        // Actual code of the circuit

	code_write = merge_code(code);
        writer.write_all(code_write.as_bytes()).map_err(|_| {})?;
	
        code_write = "// function declarations\n".to_string();
        writer.write_all(code_write.as_bytes()).map_err(|_| {})?;
	
        for f in &self.functions {
            let (f_code, _) = f.produce_c(producer, None);
            //code.append(&mut f_code);
	    code_write = merge_code(f_code);
            writer.write_all(code_write.as_bytes()).map_err(|_| {})?;
        }
	
	code_write = "// template declarations\n".to_string();
        writer.write_all(code_write.as_bytes()).map_err(|_| {})?;
	
        for t in &self.templates {
            let (t_code, _) = t.produce_c(producer, None);
	    code_write = merge_code(t_code);
            writer.write_all(code_write.as_bytes()).map_err(|_| {})?;
            //code.append(&mut t_code);
        }


        // Epilogue
        let run_circuit = "void run".to_string();
        let run_circuit_args = vec![declare_circom_calc_wit()];
        let main_template_create = if producer.main_is_parallel{
            producer.main_header.clone() + "_create_parallel"
        } else{
            producer.main_header.clone() + "_create"
        };
        // We use 0 to indicate that the main component has no father
        let create_args = vec!["1".to_string(), "0".to_string(), CIRCOM_CALC_WIT.to_string(), "\"main\"".to_string(), "0".to_string()];
        let create_call = build_call(main_template_create, create_args);
        // let ctx_index = format!("{} = {};", declare_ctx_index(), create_call);
        let ctx_index = format!("{};", create_call);
        // let start_msg = "printf(\"Starting...\\n\");".to_string();
        // let end_msg = "printf(\"End\\n\");".to_string();

        let main_template_run = if producer.main_is_parallel{
            producer.main_header.clone() + "_run_parallel"
        } else{
            producer.main_header.clone() + "_run"
        };
        let mut run_args = vec![];
        // run_args.push(CTX_INDEX.to_string());
	run_args.push("0".to_string());
        run_args.push(CIRCOM_CALC_WIT.to_string());
        let run_call = format!("{};", build_call(main_template_run, run_args.clone()));

        let main_run_body = vec![ctx_index, run_call];
	code_write = build_callable(run_circuit, run_circuit_args, main_run_body) + "\n";
        writer.write_all(code_write.as_bytes()).map_err(|_| {})?;
        writer.flush().map_err(|_| {})
	    
    }

}

impl Circuit {
    pub fn build(vcp: VCP, flags: CompilationFlags, version: &str) -> Self {
        use super::build::build_circuit;
        build_circuit(vcp, flags, version)
    }
    pub fn add_template_code(&mut self, template_info: TemplateCodeInfo) -> ID {
        let id = self.templates.len();
        let code = template_info.wrap();
        self.templates.push(code);
        id
    }
    pub fn add_function_code(&mut self, function_info: FunctionCodeInfo) -> ID {
        let id = self.functions.len();
        let code = function_info.wrap();
        self.functions.push(code);
        id
    }
    pub fn get_function(&self, id: ID) -> &FunctionCodeInfo {
        self.functions[id].as_ref()
    }
    pub fn get_template(&self, id: ID) -> &TemplateCodeInfo {
        self.templates[id].as_ref()
    }
    pub fn produce_ir_string_for_template(&self, id: ID) -> String {
        self.templates[id].to_string()
    }
    pub fn produce_ir_string_for_function(&self, id: ID) -> String {
        self.functions[id].to_string()
    }
    pub fn produce_c<W: Write>(&self, c_folder: &str, run_name: &str, c_circuit: &mut W, c_dat: &mut W) -> Result<(), ()> {
	use std::path::Path;
	let c_folder_path = Path::new(c_folder).to_path_buf();
        c_code_generator::generate_main_cpp_file(&c_folder_path).map_err(|_err| {})?;
        c_code_generator::generate_circom_hpp_file(&c_folder_path).map_err(|_err| {})?;
        c_code_generator::generate_fr_hpp_file(&c_folder_path, &self.c_producer.prime_str).map_err(|_err| {})?;
        c_code_generator::generate_calcwit_hpp_file(&c_folder_path).map_err(|_err| {})?;
        c_code_generator::generate_fr_cpp_file(&c_folder_path, &self.c_producer.prime_str).map_err(|_err| {})?;
        c_code_generator::generate_calcwit_cpp_file(&c_folder_path).map_err(|_err| {})?;
        c_code_generator::generate_fr_asm_file(&c_folder_path, &self.c_producer.prime_str).map_err(|_err| {})?;
        c_code_generator::generate_make_file(&c_folder_path,run_name,&self.c_producer).map_err(|_err| {})?;
        c_code_generator::generate_dat_file(c_dat, &self.c_producer).map_err(|_err| {})?;
        self.write_c(c_circuit, &self.c_producer)
    }
    pub fn produce_wasm<W: Write>(&self, js_folder: &str, _wasm_name: &str, writer: &mut W) -> Result<(), ()> {
	use std::path::Path;
	let js_folder_path = Path::new(js_folder).to_path_buf();
        wasm_code_generator::generate_generate_witness_js_file(&js_folder_path).map_err(|_err| {})?;
        wasm_code_generator::generate_witness_calculator_js_file(&js_folder_path).map_err(|_err| {})?;
        self.write_wasm(writer, &self.wasm_producer)
    }
    pub fn produce_llvm_ir(&self, program_archive: &ProgramArchive, out_path: &str) -> Result<(), ()> {
        self.write_llvm_ir(program_archive, out_path, &self.llvm_data)
    }
}<|MERGE_RESOLUTION|>--- conflicted
+++ resolved
@@ -400,13 +400,8 @@
         code_aux = get_input_size_generator(&producer);
         code = merge_code(code_aux);
         writer.write_all(code.as_bytes()).map_err(|_| {})?;
-<<<<<<< HEAD
-        writer.flush().map_err(|_| {})?;
-
-=======
         //writer.flush().map_err(|_| {})?;
 	
->>>>>>> 207a712e
         code_aux = get_witness_size_generator(&producer);
         code = merge_code(code_aux);
         writer.write_all(code.as_bytes()).map_err(|_| {})?;
