--- conflicted
+++ resolved
@@ -18,10 +18,7 @@
     ast::*, ArithmeticError, FileID, ProgramArchive, Report, ReportCode, ReportCollection
 };
 use circom_algebra::num_bigint::BigInt;
-<<<<<<< HEAD
-=======
-use std::collections::BTreeMap;
->>>>>>> e8e606ab
+
 type AExpr = ArithmeticExpressionGen<String>;
 
 #[derive(Copy, Clone, Ord, PartialOrd, Eq, PartialEq)]
@@ -1069,12 +1066,6 @@
     let is_parallel = program_archive.get_template_data(id).is_parallel();
     let is_custom_gate = program_archive.get_template_data(id).is_custom_gate();
     let args_names = program_archive.get_template_data(id).get_name_of_params();
-<<<<<<< HEAD
-=======
-    let template_body = program_archive.get_template_data(id).get_body_as_vec();
-    let mut args_to_values = BTreeMap::new();
->>>>>>> e8e606ab
-    debug_assert_eq!(args_names.len(), parameter_values.len());
     let template_body = program_archive.get_template_data(id).get_body_as_vec();
     let mut args_to_values = vec![];
     let mut instantiation_name = format!("{}(", id);
