#![allow(unused)] // TODO: TEMP
use std::{
    convert::{TryFrom as _, TryInto as _},
    fs::{self, File},
    io::Write,
    os::raw::c_void,
    path::Path,
};
use ansi_term::Color;
use anyhow::Result;
use program_structure::{
    ast::{SignalType, Statement, VariableType},
    file_definition::{FileID, FileLocation},
    function_data::FunctionData,
    program_archive::ProgramArchive,
    template_data::TemplateData,
};
use melior::{
    dialect::func,
    ir::{
        attribute::TypeAttribute, operation::OperationLike as _, AttributeLike as _, BlockLike,
        Location, Module, Operation, Type, TypeLike, ValueLike,
    },
};
use llzk::{
    error::Error,
    prelude::{
        r#struct::{
            self, field,
            helpers::{compute_fn, constrain_fn},
        },
        FeltType, FieldDefOp, FuncDefOpRef, FuncDefOpRefMut, FunctionType, LlzkContext,
        StructDefOp, StructDefOpLike, StructDefOpRef, StructDefOpRefMut,
    },
};

/// Stores necessary context for generating LLZK IR.
/// 'ast: lifetime of the circom AST element
/// 'llzk: lifetime of the `LlzkContext` and generated `Module`
struct LlzkCodegen<'ast, 'llzk> {
    /// The circom program AST.
    program_archive: &'ast ProgramArchive,
    /// The LLZK (and MLIR) context.
    context: &'llzk LlzkContext,
    /// The generated LLZK `Module`.
    module: &'llzk Module<'llzk>,
}

impl<'ast, 'llzk> LlzkCodegen<'ast, 'llzk> {
    /// Convert circom location information to MLIR location.
    pub fn get_location(&self, file_id: FileID, file_location: FileLocation) -> Location<'llzk> {
        let files = &self.program_archive.file_library;
        let filename = files.get_filename_or_default(&file_id);
        let line = files.get_line(file_location.start, file_id).unwrap_or(0);
        let column = files.get_column(file_location.start, file_id).unwrap_or(0);
        Location::new(self.context, &filename, line, column)
    }

    /// Insert the struct into the module and return a reference to it.
    pub fn add_struct(&self, s: StructDefOp<'llzk>) -> Result<StructDefOpRefMut<'llzk, '_>> {
        let s: StructDefOpRef = self.module.body().append_operation(s.into()).try_into()?;
        Ok(s.into())
    }

    /// Verify the generated `Module`.
    pub fn verify(&self) -> bool {
        self.module.as_operation().verify()
    }

    /// Write the generated `Module` to a file.
    pub fn write_to_file(self, filename: &str) -> Result<(), ()> {
        let out_path = Path::new(filename);
        // Ensure parent directories exist
        if let Some(parent) = out_path.parent() {
            fs::create_dir_all(parent).map_err(|_err| {})?;
        }
        let mut file = File::create(out_path).map_err(|_err| {})?;

        unsafe extern "C" fn callback(string_ref: mlir_sys::MlirStringRef, user_data: *mut c_void) {
            let file = &mut *(user_data as *mut File);
            let slice = std::slice::from_raw_parts(string_ref.data as *const u8, string_ref.length);
            file.write_all(slice).unwrap();
        }

        unsafe {
            // TODO: may need to switch to bytecode at some point. Or add an option for it.
            // mlir_sys::mlirOperationWriteBytecode(
            mlir_sys::mlirOperationPrint(
                self.module.as_operation().to_raw(),
                Some(callback),
                &mut file as *mut File as *mut c_void,
            );
        }
        println!("{} {}", Color::Green.paint("Written successfully:"), filename);
        Ok(())
    }
}

/// Information collected from Declaration statements within a template that
/// is used to setup LLZK struct fields and function parameters.
struct DeclarationInfo<'llzk> {
    /// Input declarations to use as function parameters
    func_inputs: Vec<(Type<'llzk>, Location<'llzk>)>,
    /// Output and Intermediate declarations to use as struct fields
    struct_fields: Vec<Result<Operation<'llzk>, Error>>,
}

impl<'llzk> DeclarationInfo<'llzk> {
    /// Create an empty `DeclarationInfo`.
    fn new() -> Self {
        Self { func_inputs: Vec::new(), struct_fields: Vec::new() }
    }

    /// Visit a statement and populate this `DeclarationInfo` with any declarations found.
    fn visit<'ast>(&mut self, stmt: &'ast Statement, codegen: &LlzkCodegen<'ast, 'llzk>) {
        match stmt {
            Statement::InitializationBlock { initializations, .. } => {
                // The InitializationBlock is just a wrapper that contains no additional information
                // beyond the Declaration that must appear within it so just process the inner statements.
                for init in initializations {
                    self.visit(init, codegen);
                }
            }
            Statement::Declaration { meta, name, xtype, dimensions, .. } => {
                // The Signal and Bus types use SignalType to indicate if they are input, output, or intermediate.
                // The others are all intermediate. Intermediates become struct fields, outputs become "pub" struct
                // fields, and inputs become arguments to the functions.
                match xtype {
                    VariableType::Signal(signal_type, ..) => {
                        let location = if let Some(file) = meta.file_id {
                            codegen.get_location(file, meta.file_location())
                        } else {
                            Location::unknown(codegen.context)
                        };
                        let decl_type = if dimensions.is_empty() {
                            FeltType::new(codegen.context).into()
                        } else {
                            todo!("create FeltType array with dimensions: {:?}", dimensions);
                        };
                        if SignalType::Input == *signal_type {
                            self.func_inputs.push((decl_type, location));
                        } else {
                            let new = r#struct::field(
                                location,
                                name,
                                decl_type,
                                false,
                                SignalType::Output == *signal_type,
                            );
                            self.struct_fields.push(new.map(|f| f.into()));
                        }
                    }
                    VariableType::Bus(bus_name, signal_type, ..) => {
                        //TODO: this should be StructType instead of FeltType, but otherwise similar to above
                        todo!("Handle bus declaration")
                    }
                    VariableType::Var => {
                        todo!("Handle var declaration")
                    }
                    VariableType::Component => {
                        todo!("Handle component declaration")
                    }
                    VariableType::AnonymousComponent => {
                        todo!("Handle anonymous component declaration")
                    }
                }
            }
            _ => {}
        }
    }
}

/// Stores refs to the current struct and its associated functions
/// while generating LLZK IR for a template.
struct TemplateContext<'llzk> {
    /// Current LLZK `StructDefOp`
    struct_def: StructDefOpRefMut<'llzk, 'llzk>,
    /// The "@constrain" function within the current LLZK `StructDefOp`
    constrain_func: FuncDefOpRefMut<'llzk, 'llzk>,
    /// The "@compute" function within the current LLZK `StructDefOp`
    compute_func: FuncDefOpRefMut<'llzk, 'llzk>,
}

/// A trait to produce LLZK IR for structural elements of the circom AST:
/// ProgramArchive, TemplateData, and FunctionData.
trait ProduceLLZKTop {
    /// Produces LLZK IR from the circom AST element.
    /// 'ast: lifetime of the circom AST element
    /// 'llzk: lifetime of the `LlzkContext` and generated `Module`
    fn produce_llzk_ir<'llzk, 'ast: 'llzk>(
        &'ast self,
        codegen: &LlzkCodegen<'ast, 'llzk>,
    ) -> Result<()>;
}

impl ProduceLLZKTop for ProgramArchive {
    fn produce_llzk_ir<'llzk, 'ast: 'llzk>(
        &'ast self,
        codegen: &LlzkCodegen<'ast, 'llzk>,
    ) -> Result<()> {
        for data in self.functions.values() {
            data.produce_llzk_ir(codegen)?;
        }
        for data in self.templates.values() {
            data.produce_llzk_ir(codegen)?;
        }
        Ok(())
    }
}

impl ProduceLLZKTop for FunctionData {
    fn produce_llzk_ir<'llzk, 'ast: 'llzk>(
        &'ast self,
        codegen: &LlzkCodegen<'ast, 'llzk>,
    ) -> Result<()> {
        todo!("Handle function definition")
    }
}

impl ProduceLLZKTop for TemplateData {
    fn produce_llzk_ir<'llzk, 'ast: 'llzk>(
        &'ast self,
        codegen: &LlzkCodegen<'ast, 'llzk>,
    ) -> Result<()> {
        // Collect declarations first to determine struct fields and function parameters.
        let mut declarations = DeclarationInfo::new();
        for s in self.get_body_as_vec() {
            declarations.visit(s, codegen);
        }

        // Generate the struct definition, prepopulated with fields.
        let struct_loc = codegen.get_location(self.get_file_id(), self.get_param_location());
        let struct_params: Vec<_> = self.get_name_of_params().iter().map(String::as_str).collect();
        let struct_def =
            r#struct::def(struct_loc, self.get_name(), &struct_params, declarations.struct_fields)?;
        let new_struct = codegen.add_struct(struct_def)?;

        // Generate the compute and constrain functions.
        let new_struct_type = new_struct.r#type();
        let struct_body = new_struct.body();
        let compute_func: FuncDefOpRef = struct_body
            .append_operation(
                compute_fn(struct_loc, new_struct_type, &declarations.func_inputs, None)?.into(),
            )
            .try_into()?;
        let constrain_func: FuncDefOpRef = struct_body
            .append_operation(
                constrain_fn(struct_loc, new_struct_type, &declarations.func_inputs, None)?.into(),
            )
            .try_into()?;

        // Visit the body of the template and generate LLZK IR for it w/in the functions.
        let template_context = TemplateContext {
            struct_def: new_struct,
            constrain_func: constrain_func.into(),
            compute_func: compute_func.into(),
        };
        for s in self.get_body_as_vec() {
            s.produce_llzk_ir(codegen, &template_context)?;
        }

        Ok(())
    }
}

/// A trait to produce LLZK IR from the body of a circom template.
trait ProduceLLZKInTemplate {
    /// Produces LLZK IR from the [Statements](Statement) in the body of a circom template.
    /// Statements that produce a value should return it wrapped in Some(..) and statements
    /// that do not produce a value should return None.
    ///
    /// 'ret: lifetime of the returned `ValueLike` object
    /// 'ast: lifetime of the circom AST element
    /// 'llzk: lifetime of the `LlzkContext` and generated `Module`
    fn produce_llzk_ir<'ret, 'ast: 'ret, 'llzk: 'ret>(
        &'ast self,
        codegen: &LlzkCodegen<'ast, 'llzk>,
        template: &TemplateContext<'llzk>,
    ) -> Result<Option<Box<dyn ValueLike<'llzk> + 'ret>>>;
}

impl ProduceLLZKInTemplate for Statement {
    fn produce_llzk_ir<'ret, 'ast: 'ret, 'llzk: 'ret>(
        &'ast self,
        codegen: &LlzkCodegen<'ast, 'llzk>,
        template: &TemplateContext<'llzk>,
    ) -> Result<Option<Box<dyn ValueLike<'llzk> + 'ret>>> {
        match self {
            Statement::InitializationBlock { initializations, .. } => {
                for init in initializations {
                    init.produce_llzk_ir(codegen, template)?;
                }
                Ok(None)
            }
            Statement::Declaration { meta, xtype, name, dimensions, .. } => {
                // TODO: we've already handled declarations to create struct fields and function parameters.
                // Is there any reason to visit them again? If not, then we don't need the InitializationBlock above either.
                println!("TODO: anything else to do with declaration? {name} of type {xtype:?}");
                Ok(None)
            }
            Statement::Substitution { meta, var, access, op, rhe } => {
                todo!("Handle variable assignment")
            }
            Statement::MultSubstitution { meta, lhe, op, rhe } => {
                todo!("Handle multiple assignment")
            }
            Statement::UnderscoreSubstitution { meta, op, rhe } => {
                todo!("Handle underscore assignment")
            }
            Statement::ConstraintEquality { meta, lhe, rhe } => {
                todo!("Handle constraint equality")
            }
            Statement::IfThenElse { meta, cond, if_case, else_case } => {
                todo!("Handle if-then-else statement")
            }
            Statement::While { meta, cond, stmt } => {
                todo!("Handle while statement")
            }
            Statement::Return { meta, value } => {
                todo!("Handle return statement")
            }
            Statement::LogCall { meta, args } => {
                todo!("Handle log call")
            }
            Statement::Block { meta, stmts } => {
                todo!("Handle block statement")
            }
            Statement::Assert { meta, arg } => {
                todo!("Handle assert statement")
            }
        }
    }
}

/// Create a new, empty LLZK `Module` with Location "main" from the `ProgramArchive`.
fn new_llzk_module<'ast, 'llzk>(
    context: &'llzk LlzkContext,
    program_archive: &'ast ProgramArchive,
) -> Module<'llzk> {
    let files = &program_archive.file_library;
    let filename = files.get_filename_or_default(program_archive.get_file_id_main());
    let main_file_location = Location::new(context, &filename, 0, 0);
    llzk::dialect::module::llzk_module(main_file_location)
}

/// Generate LLZK IR from the given `ProgramArchive` and write it to a file with the given filename.
pub fn generate_llzk(program_archive: &ProgramArchive, filename: &str) -> Result<(), ()> {
    let ctx = LlzkContext::new();
    let module = new_llzk_module(&ctx, program_archive);
    let codegen = LlzkCodegen { program_archive, context: &ctx, module: &module };

<<<<<<< HEAD
    program_archive.produce_llzk_ir(&codegen).expect("Failed to generate LLZK IR");
=======
    program_archive.produce_llzk_ir(&codegen).map_err(|err| {eprintln!("Failed to generate LLZK IR: {err}");})?;
>>>>>>> e18c85a3

    // Verify the module and write it to file
    assert!(codegen.verify());
    codegen.write_to_file(filename).expect("Failed to write LLZK code");

    Ok(())
}<|MERGE_RESOLUTION|>--- conflicted
+++ resolved
@@ -349,11 +349,7 @@
     let module = new_llzk_module(&ctx, program_archive);
     let codegen = LlzkCodegen { program_archive, context: &ctx, module: &module };
 
-<<<<<<< HEAD
-    program_archive.produce_llzk_ir(&codegen).expect("Failed to generate LLZK IR");
-=======
     program_archive.produce_llzk_ir(&codegen).map_err(|err| {eprintln!("Failed to generate LLZK IR: {err}");})?;
->>>>>>> e18c85a3
 
     // Verify the module and write it to file
     assert!(codegen.verify());
