--- conflicted
+++ resolved
@@ -395,11 +395,7 @@
         let mut slice = U32Slice::new_with_route(&route, &0);
         let new_row = U32Slice::new_with_route(&[4], &4);
 
-<<<<<<< HEAD
-        let res = U32Slice::insert_values(&mut slice, &[2], &new_row, true);
-=======
         let res = U32Slice::insert_values(&mut slice, &[2], &new_row, false);
->>>>>>> 207a712e
         if let Result::Ok(_) = res {
             for c in 0..4 {
                 let memory_result = U32Slice::get_reference_to_single_value(&slice, &[2, c]);
