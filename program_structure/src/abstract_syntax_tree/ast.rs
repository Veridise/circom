--- conflicted
+++ resolved
@@ -457,17 +457,11 @@
         self.get_reduces_to() == TypeReduction::Tag
     }
     pub fn is_bus(&self) -> bool {
-<<<<<<< HEAD
-        if let TypeReduction::Component(_) = self.get_reduces_to()  {
-            true
-        } else {    
-            false 
-        }
-=======
         if let TypeReduction::Bus(_) = self.get_reduces_to()  {
             true
-        } else { false }
->>>>>>> ac8f5b16
+        } else { 
+            false 
+        }
     }
 }
 
