use super::ast::*;
use Statement::*;

pub fn build_conditional_block(
    meta: Meta,
    cond: Expression,
    if_case: Statement,
    else_case: Option<Statement>,
) -> Statement {
    IfThenElse { meta, cond, else_case: else_case.map(|s| Box::new(s)), if_case: Box::new(if_case) }
}

pub fn build_while_block(meta: Meta, cond: Expression, stmt: Statement) -> Statement {
    While { meta, cond, stmt: Box::new(stmt) }
}

pub fn build_initialization_block(
    meta: Meta,
    xtype: VariableType,
    initializations: Vec<Statement>,
) -> Statement {
    InitializationBlock { meta, xtype, initializations }
}
pub fn build_block(meta: Meta, stmts: Vec<Statement>) -> Statement {
    Block { meta, stmts }
}

pub fn build_return(meta: Meta, value: Expression) -> Statement {
    Return { meta, value }
}

pub fn build_declaration(
    meta: Meta,
    xtype: VariableType,
    name: String,
    dimensions: Vec<Expression>,
) -> Statement {
    let is_constant = true;
    Declaration { meta, xtype, name, dimensions, is_constant }
}

pub fn build_substitution(
    meta: Meta,
    var: String,
    access: Vec<Access>,
    op: AssignOp,
    rhe: Expression,
) -> Statement {
    Substitution { meta, var, access, op, rhe }
}

pub fn build_constraint_equality(meta: Meta, lhe: Expression, rhe: Expression) -> Statement {
    ConstraintEquality { meta, lhe, rhe }
}

<<<<<<< HEAD
pub fn build_log_call(meta: Meta, arg: Expression, label: Option<String>) -> Statement {
    LogCall { meta, arg, label }
=======
pub fn build_log_call(meta: Meta, args: Vec<LogArgument>) -> Statement {
    let mut new_args = Vec::new();
    for arg in args {
        match arg {
            LogArgument::LogExp(..) => { new_args.push(arg);}
            LogArgument::LogStr(str) => { new_args.append(&mut split_string(str));}
        }
    }
    LogCall { meta, args: new_args }
}

fn split_string(str: String) -> Vec<LogArgument> {
    let mut v = vec![];
    let sub_len = 230;
    let mut cur = str;
    while !cur.is_empty() {
        let (chunk, rest) = cur.split_at(std::cmp::min(sub_len, cur.len()));
        v.push(LogArgument::LogStr(chunk.to_string()));
        cur = rest.to_string();
    }
    v
>>>>>>> e46dfa8b
}

pub fn build_assert(meta: Meta, arg: Expression) -> Statement {
    Assert { meta, arg }
}<|MERGE_RESOLUTION|>--- conflicted
+++ resolved
@@ -53,10 +53,7 @@
     ConstraintEquality { meta, lhe, rhe }
 }
 
-<<<<<<< HEAD
-pub fn build_log_call(meta: Meta, arg: Expression, label: Option<String>) -> Statement {
-    LogCall { meta, arg, label }
-=======
+
 pub fn build_log_call(meta: Meta, args: Vec<LogArgument>) -> Statement {
     let mut new_args = Vec::new();
     for arg in args {
@@ -78,7 +75,6 @@
         cur = rest.to_string();
     }
     v
->>>>>>> e46dfa8b
 }
 
 pub fn build_assert(meta: Meta, arg: Expression) -> Statement {
