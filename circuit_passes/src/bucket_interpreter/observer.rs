use code_producers::llvm_elements::stdlib::GENERATED_FN_PREFIX;
use compiler::intermediate_representation::{Instruction, InstructionPointer};
use compiler::intermediate_representation::ir_interface::{
    AssertBucket, BranchBucket, CallBucket, ComputeBucket, ConstraintBucket, CreateCmpBucket,
    LoadBucket, LocationRule, LogBucket, LoopBucket, NopBucket, ReturnBucket, StoreBucket,
    BlockBucket, ValueBucket,
};

/// Will get called everytime some visitor is about to visit a bucket,
/// with access to the state data prior to the execution of the bucket.
pub trait Observer<S> {
    fn on_value_bucket(&self, bucket: &ValueBucket, state: &S) -> bool;
    fn on_load_bucket(&self, bucket: &LoadBucket, state: &S) -> bool;
    fn on_store_bucket(&self, bucket: &StoreBucket, state: &S) -> bool;
    fn on_compute_bucket(&self, bucket: &ComputeBucket, state: &S) -> bool;
    fn on_assert_bucket(&self, bucket: &AssertBucket, state: &S) -> bool;
    fn on_loop_bucket(&self, bucket: &LoopBucket, state: &S) -> bool;
    fn on_create_cmp_bucket(&self, bucket: &CreateCmpBucket, state: &S) -> bool;
    fn on_constraint_bucket(&self, bucket: &ConstraintBucket, state: &S) -> bool;
    fn on_block_bucket(&self, bucket: &BlockBucket, state: &S) -> bool;
    fn on_nop_bucket(&self, bucket: &NopBucket, state: &S) -> bool;
    fn on_location_rule(&self, location_rule: &LocationRule, state: &S) -> bool;
    fn on_call_bucket(&self, bucket: &CallBucket, state: &S) -> bool;
    fn on_branch_bucket(&self, bucket: &BranchBucket, state: &S) -> bool;
    fn on_return_bucket(&self, bucket: &ReturnBucket, state: &S) -> bool;
    fn on_log_bucket(&self, bucket: &LogBucket, state: &S) -> bool;

    fn on_instruction(&self, inst: &InstructionPointer, state: &S) -> bool {
        match inst.as_ref() {
            Instruction::Value(bucket) => self.on_value_bucket(bucket, state),
            Instruction::Load(bucket) => self.on_load_bucket(bucket, state),
            Instruction::Store(bucket) => self.on_store_bucket(bucket, state),
            Instruction::Compute(bucket) => self.on_compute_bucket(bucket, state),
            Instruction::Call(bucket) => self.on_call_bucket(bucket, state),
            Instruction::Branch(bucket) => self.on_branch_bucket(bucket, state),
            Instruction::Return(bucket) => self.on_return_bucket(bucket, state),
            Instruction::Assert(bucket) => self.on_assert_bucket(bucket, state),
            Instruction::Log(bucket) => self.on_log_bucket(bucket, state),
            Instruction::Loop(bucket) => self.on_loop_bucket(bucket, state),
            Instruction::CreateCmp(bucket) => self.on_create_cmp_bucket(bucket, state),
            Instruction::Constraint(bucket) => self.on_constraint_bucket(bucket, state),
            Instruction::Block(bucket) => self.on_block_bucket(bucket, state),
            Instruction::Nop(bucket) => self.on_nop_bucket(bucket, state),
        }
    }

    fn ignore_subcmp_calls(&self) -> bool;
<<<<<<< HEAD
    fn ignore_loopbody_function_calls(&self) -> bool;
=======
    fn ignore_function_calls(&self) -> bool;
    fn ignore_extracted_function_calls(&self) -> bool;

    fn ignore_call(&self, callee: &String) -> bool {
        if callee.starts_with(GENERATED_FN_PREFIX) {
            self.ignore_extracted_function_calls()
        } else {
            self.ignore_function_calls()
        }
    }
>>>>>>> 8cc3b565
}<|MERGE_RESOLUTION|>--- conflicted
+++ resolved
@@ -45,9 +45,6 @@
     }
 
     fn ignore_subcmp_calls(&self) -> bool;
-<<<<<<< HEAD
-    fn ignore_loopbody_function_calls(&self) -> bool;
-=======
     fn ignore_function_calls(&self) -> bool;
     fn ignore_extracted_function_calls(&self) -> bool;
 
@@ -58,5 +55,4 @@
             self.ignore_function_calls()
         }
     }
->>>>>>> 8cc3b565
 }