pub mod value;
pub mod env;
pub mod memory;
pub mod observer;
pub mod observed_visitor;
pub(crate) mod operations;

use std::cell::RefCell;
use std::vec;
use circom_algebra::modular_arithmetic;
use code_producers::llvm_elements::fr::{FR_IDENTITY_ARR_PTR, FR_INDEX_ARR_PTR};
use code_producers::llvm_elements::stdlib::GENERATED_FN_PREFIX;
use compiler::intermediate_representation::{Instruction, InstructionList, InstructionPointer};
use compiler::intermediate_representation::ir_interface::*;
use compiler::num_bigint::BigInt;
use observer::Observer;
use program_structure::constants::UsefulConstants;
use crate::bucket_interpreter::env::Env;
use crate::bucket_interpreter::memory::PassMemory;
use crate::bucket_interpreter::operations::compute_offset;
use crate::bucket_interpreter::value::Value::{self, KnownBigInt, KnownU32, Unknown};
use crate::passes::loop_unroll::LOOP_BODY_FN_PREFIX;
use crate::passes::GlobalPassData;
use self::env::LibraryAccess;

pub struct BucketInterpreter<'a, 'd> {
    global_data: &'d RefCell<GlobalPassData>,
    observer: &'a dyn for<'e> Observer<Env<'e>>,
    mem: &'a PassMemory,
    scope: String,
    p: BigInt,
}

pub type R<'a> = (Option<Value>, Env<'a>);

impl<'a: 'd, 'd> BucketInterpreter<'a, 'd> {
    pub fn init(
        global_data: &'d RefCell<GlobalPassData>,
        observer: &'a dyn for<'e> Observer<Env<'e>>,
        mem: &'a PassMemory,
        scope: String,
    ) -> Self {
        BucketInterpreter {
            global_data,
            observer,
            mem,
            scope,
            p: UsefulConstants::new(mem.get_prime()).get_p().clone(),
        }
    }

    pub fn get_index_from_location(&self, location: &LocationRule, env: &Env) -> usize {
        match location {
            LocationRule::Indexed { location, .. } => {
                let (idx, _) = self.execute_instruction(location, env.clone(), false);
                idx.expect("LocationRule must produce a value!").get_u32()
            }
            LocationRule::Mapped { .. } => unreachable!(),
        }
    }

    fn get_write_operations_in_store_bucket(
        &self,
        bucket: &StoreBucket,
        vars: &mut Vec<usize>,
        signals: &mut Vec<usize>,
        subcmps: &mut Vec<usize>,
        env: &Env,
    ) {
        let idx = self.get_index_from_location(&bucket.dest, env);
        match bucket.dest_address_type {
            AddressType::Variable => {
                for index in self.mem.get_variables_index_mapping(&self.scope, &idx) {
                    vars.push(index);
                }
            }
            AddressType::Signal => {
                for index in self.mem.get_signal_index_mapping(&self.scope, &idx) {
                    signals.push(index);
                }
            }
            AddressType::SubcmpSignal { .. } => {
                for index in self.mem.get_component_addr_index_mapping(&self.scope, &idx) {
                    subcmps.push(index);
                }
            }
        };
    }

    fn get_write_operations_in_inst_rec(
        &self,
        inst: &Instruction,
        vars: &mut Vec<usize>,
        signals: &mut Vec<usize>,
        subcmps: &mut Vec<usize>,
        env: &Env,
    ) {
        match inst {
            Instruction::Value(_) => {} // Cannot write
            Instruction::Load(_) => {}  // Should not have a StoreBucket inside
            Instruction::Store(bucket) => {
                self.get_write_operations_in_store_bucket(bucket, vars, signals, subcmps, env)
            }
            Instruction::Compute(_) => {} // Should not have a StoreBucket inside
            Instruction::Call(_) => {}    // Should not have a StoreBucket as argument
            Instruction::Branch(bucket) => {
                self.get_write_operations_in_body_rec(
                    &bucket.if_branch,
                    vars,
                    signals,
                    subcmps,
                    env,
                );
                self.get_write_operations_in_body_rec(
                    &bucket.else_branch,
                    vars,
                    signals,
                    subcmps,
                    env,
                );
            }
            Instruction::Return(_) => {} // Should not have a StoreBucket in the return expression
            Instruction::Assert(_) => {} // Should not have a StoreBucket inside
            Instruction::Log(_) => {}    // Should not have a StoreBucket inside
            Instruction::Loop(bucket) => {
                self.get_write_operations_in_body_rec(&bucket.body, vars, signals, subcmps, env)
            }
            Instruction::CreateCmp(_) => {} // Should not have a StoreBucket inside
            Instruction::Constraint(bucket) => self.get_write_operations_in_inst_rec(
                match bucket {
                    ConstraintBucket::Substitution(i) => i,
                    ConstraintBucket::Equality(i) => i,
                },
                vars,
                signals,
                subcmps,
                env,
            ),
            Instruction::Block(bucket) => {
                self.get_write_operations_in_body_rec(&bucket.body, vars, signals, subcmps, env)
            }
            Instruction::Nop(_) => {} // Should not have a StoreBucket inside
        }
    }

    fn get_write_operations_in_body_rec(
        &self,
        body: &InstructionList,
        vars: &mut Vec<usize>,
        signals: &mut Vec<usize>,
        subcmps: &mut Vec<usize>,
        env: &Env,
    ) {
        for inst in body {
            self.get_write_operations_in_inst_rec(inst, vars, signals, subcmps, env);
        }
    }

    /// Returns a triple with a list of indices for each
    /// 0: Indices of variables
    /// 1: Indices of signals
    /// 2: Indices of subcmps
    fn get_write_operations_in_body(
        &self,
        body: &InstructionList,
        env: &Env,
    ) -> (Vec<usize>, Vec<usize>, Vec<usize>) {
        let mut vars = vec![];
        let mut signals = vec![];
        let mut subcmps = vec![];

        self.get_write_operations_in_body_rec(body, &mut vars, &mut signals, &mut subcmps, env);

        return (vars, signals, subcmps);
    }

    pub fn execute_value_bucket<'env>(
        &self,
        bucket: &ValueBucket,
        env: Env<'env>,
        _observe: bool,
    ) -> R<'env> {
        (
            Some(match bucket.parse_as {
                ValueType::U32 => KnownU32(bucket.value),
                ValueType::BigInt => {
                    let constant = self.mem.get_field_constant(bucket.value);
                    KnownBigInt(
                        BigInt::parse_bytes(constant.as_bytes(), 10)
                            .expect(format!("Cannot parse constant {}", constant).as_str()),
                    )
                }
            }),
            env,
        )
    }

    pub fn execute_load_bucket<'env>(
        &self,
        bucket: &'env LoadBucket,
        env: Env<'env>,
        observe: bool,
    ) -> R<'env> {
        match &bucket.address_type {
            AddressType::Variable => {
                let continue_observing =
                    if observe { self.observer.on_location_rule(&bucket.src, &env) } else { false };
                let (idx, env) = match &bucket.src {
                    LocationRule::Indexed { location, .. } => {
                        self.execute_instruction(location, env, continue_observing)
                    }
                    LocationRule::Mapped { .. } => unreachable!(),
                };
                let idx = idx.expect("Indexed location must produce a value!");
                if idx.is_unknown() {
                    (Some(Unknown), env)
                } else {
                    (Some(env.get_var(idx.get_u32())), env)
                }
            }
            AddressType::Signal => {
                let continue_observing =
                    if observe { self.observer.on_location_rule(&bucket.src, &env) } else { false };
                let (idx, env) = match &bucket.src {
                    LocationRule::Indexed { location, .. } => {
                        self.execute_instruction(location, env, continue_observing)
                    }
                    LocationRule::Mapped { .. } => unreachable!(),
                };
                let idx = idx.expect("Indexed location must produce a value!");
                if idx.is_unknown() {
                    (Some(Unknown), env)
                } else {
                    (Some(env.get_signal(idx.get_u32())), env)
                }
            }
            AddressType::SubcmpSignal { cmp_address, .. } => {
                let (addr, env) = self.execute_instruction(cmp_address, env, observe);
                let addr =
                    addr.expect("cmp_address in SubcmpSignal must produce a value!").get_u32();
                let continue_observing =
                    if observe { self.observer.on_location_rule(&bucket.src, &env) } else { false };
                let (idx, env) = match &bucket.src {
                    LocationRule::Indexed { location, .. } => {
                        let (idx, env) =
                            self.execute_instruction(location, env, continue_observing);
                        (idx.expect("Indexed location must produce a value!").get_u32(), env)
                    }
                    LocationRule::Mapped { signal_code, indexes } => {
                        let mut acc_env = env;
                        let io_def =
                            self.mem.get_iodef(&acc_env.get_subcmp_template_id(addr), signal_code);
                        let map_access = io_def.offset;
                        if indexes.len() > 0 {
                            let mut indexes_values = vec![];
                            for i in indexes {
                                let (val, new_env) =
                                    self.execute_instruction(i, acc_env, continue_observing);
                                indexes_values.push(
                                    val.expect("Mapped location must produce a value!").get_u32(),
                                );
                                acc_env = new_env;
                            }
                            let offset = compute_offset(&indexes_values, &io_def.lengths);
                            (map_access + offset, acc_env)
                        } else {
                            (map_access, acc_env)
                        }
                    }
                };
                (Some(env.get_subcmp_signal(addr, idx)), env)
            }
        }
    }

    pub fn store_value_in_address<'env>(
        &self,
        address: &'env AddressType,
        location: &'env LocationRule,
        value: Value,
        env: Env<'env>,
        observe: bool,
    ) -> Env<'env> {
        match address {
            AddressType::Variable => {
                let continue_observing =
                    if observe { self.observer.on_location_rule(location, &env) } else { false };
                let (idx, env) = match location {
                    LocationRule::Indexed { location, .. } => {
                        self.execute_instruction(location, env, continue_observing)
                    }
                    LocationRule::Mapped { .. } => unreachable!(),
                };

                let idx_value = idx.expect("Indexed location must produce a value!");
                if !idx_value.is_unknown() {
                    let idx = idx_value.get_u32();
                    env.set_var(idx, value)
                } else {
                    env
                }
            }
            AddressType::Signal => {
                let continue_observing =
                    if observe { self.observer.on_location_rule(location, &env) } else { false };
                let (idx, env) = match location {
                    LocationRule::Indexed { location, .. } => {
                        self.execute_instruction(location, env, continue_observing)
                    }
                    LocationRule::Mapped { .. } => unreachable!(),
                };

                let idx_value = idx.expect("Indexed location must produce a value!");
                if !idx_value.is_unknown() {
                    let idx = idx_value.get_u32();
                    env.set_signal(idx, value)
                } else {
                    env
                }
            }
            AddressType::SubcmpSignal { cmp_address, input_information, .. } => {
                let (addr, env) = self.execute_instruction(cmp_address, env, observe);
                let addr = addr
                    .expect(
                        "cmp_address instruction in StoreBucket SubcmpSignal must produce a value!",
                    )
                    .get_u32();
                let continue_observing =
                    if observe { self.observer.on_location_rule(location, &env) } else { false };
                let (idx, env, sub_cmp_name) = match location {
                    LocationRule::Indexed { location, template_header } => {
                        let (idx, env) =
                            self.execute_instruction(location, env, continue_observing);
                        (
                            idx.expect("Indexed location must produce a value!").get_u32(),
                            env,
                            template_header.clone(),
                        )
                    }
                    LocationRule::Mapped { signal_code, indexes } => {
                        let mut acc_env = env;
                        let name = Some(acc_env.get_subcmp_name(addr).clone());
                        let io_def =
                            self.mem.get_iodef(&acc_env.get_subcmp_template_id(addr), signal_code);
                        let map_access = io_def.offset;
                        if indexes.len() > 0 {
                            let mut indexes_values = vec![];
                            for i in indexes {
                                let (val, new_env) =
                                    self.execute_instruction(i, acc_env, continue_observing);
                                indexes_values.push(
                                    val.expect("Mapped location must produce a value!").get_u32(),
                                );
                                acc_env = new_env;
                            }
                            let offset = compute_offset(&indexes_values, &io_def.lengths);
                            (map_access + offset, acc_env, name)
                        } else {
                            (map_access, acc_env, name)
                        }
                    }
                };

                let env = env.set_subcmp_signal(addr, idx, value).decrease_subcmp_counter(addr);

                if let InputInformation::Input { status } = input_information {
                    match status {
                        StatusInput::Last => {
                            return env.run_subcmp(addr, &sub_cmp_name.unwrap(), self, observe);
                        }
                        StatusInput::Unknown => {
                            if env.subcmp_counter_is_zero(addr) {
                                return env.run_subcmp(addr, &sub_cmp_name.unwrap(), self, observe);
                            }
                        }
                        _ => {}
                    }
                }
                env
            }
        }
    }

    pub fn execute_store_bucket<'env>(
        &self,
        bucket: &'env StoreBucket,
        env: Env<'env>,
        observe: bool,
    ) -> R<'env> {
        // println!("Interpreter executing {:?}", bucket);
        let (src, env) = self.execute_instruction(&bucket.src, env, observe);
        let src = src.expect("src instruction in StoreBucket must produce a value!");
        let env =
            self.store_value_in_address(&bucket.dest_address_type, &bucket.dest, src, env, observe);
        (None, env)
    }

    pub fn execute_compute_bucket<'env>(
        &self,
        bucket: &'env ComputeBucket,
        env: Env<'env>,
        observe: bool,
    ) -> R<'env> {
        let mut stack = vec![];
        let mut env = env;
        for i in &bucket.stack {
            let (value, new_env) = self.execute_instruction(i, env, observe);
            env = new_env;
            stack.push(value.expect("Stack value in ComputeBucket must yield a value!"));
        }
        // If any value of the stack is unknown we just return unknown
        if stack.iter().any(|v| v.is_unknown()) {
            return (Some(Unknown), env);
        }
        let p = &self.p;
        let computed_value = operations::compute_operation(bucket, &stack, p);
        (computed_value, env)
    }

<<<<<<< HEAD
    fn run_function_loopbody<'env>(
=======
    fn run_function_extracted<'env>(
>>>>>>> 8cc3b565
        &self,
        bucket: &'env CallBucket,
        env: Env<'env>,
        observe: bool,
    ) -> R<'env> {
        let name = &bucket.symbol;
        if cfg!(debug_assertions) {
            println!("Running function {}", name);
        };
        let mut res: R<'env> = (None, {
            if name.starts_with(LOOP_BODY_FN_PREFIX) {
                let gdat = self.global_data.borrow();
                let fdat = &gdat.get_data_for_func(name)[&env.get_vars_sort()];
                Env::new_extracted_func_env(env.clone(), &bucket.id, fdat.0.clone(), fdat.1.clone())
            } else {
                Env::new_extracted_func_env(
                    env.clone(),
                    &bucket.id,
                    Default::default(),
                    Default::default(),
                )
            }
        });
        //NOTE: Do not change scope for the new interpreter because the mem lookups within
        //  `get_write_operations_in_store_bucket` need to use the original function context.
        let interp = self.mem.build_interpreter(self.global_data, self.observer);
<<<<<<< HEAD
        let observe = observe && !interp.observer.ignore_loopbody_function_calls();
=======
        let observe = observe && !interp.observer.ignore_extracted_function_calls();
>>>>>>> 8cc3b565
        let instructions = &env.get_function(name).body;
        unsafe {
            let ptr = instructions.as_ptr();
            for i in 0..instructions.len() {
                let inst = ptr.add(i).as_ref().unwrap();
                res = interp.execute_instruction(inst, res.1, observe);
            }
        }
        //Remove the Env::ExtractedFunction wrapper
        (res.0, res.1.peel_extracted_func())
    }

    fn run_function_basic<'env>(&self, name: &String, args: Vec<Value>, observe: bool) -> Value {
        if cfg!(debug_assertions) {
            println!("Running function {}", name);
        }
        let mut new_env = Env::new_standard_env(self.mem);
        for (id, arg) in args.iter().enumerate() {
            new_env = new_env.set_var(id, arg.clone());
        }
        let interp =
            self.mem.build_interpreter_with_scope(self.global_data, self.observer, name.clone());
        let (v, _) = interp.execute_instructions(
            &self.mem.get_function(name).body,
            new_env,
            observe && !interp.observer.ignore_function_calls(),
        );
        v.expect("Function must produce a value!")
    }

    pub fn execute_call_bucket<'env>(
        &self,
        bucket: &'env CallBucket,
        env: Env<'env>,
        observe: bool,
    ) -> R<'env> {
        let mut env = env;
        let res = if bucket.symbol.eq(FR_IDENTITY_ARR_PTR) || bucket.symbol.eq(FR_INDEX_ARR_PTR) {
            (Some(Unknown), env)
        } else if bucket.symbol.starts_with(GENERATED_FN_PREFIX) {
            // The extracted loop body and array parameter functions can change any values in
            //  the environment via the parameters passed to it. So interpret the function and
            //  keep the resulting Env (as if the function had executed inline).
<<<<<<< HEAD
            self.run_function_loopbody(&bucket, env, observe)
=======
            self.run_function_extracted(&bucket, env, observe)
>>>>>>> 8cc3b565
        } else {
            let mut args = vec![];
            for i in &bucket.arguments {
                let (value, new_env) = self.execute_instruction(i, env, observe);
                env = new_env;
                args.push(value.expect("Function argument must produce a value!"));
            }
            let v = if args.iter().any(|v| v.is_unknown()) {
                Unknown
            } else {
                self.run_function_basic(&bucket.symbol, args, observe)
            };
            (Some(v), env)
        };

        // Write the result in the destination according to the ReturnType
        match &bucket.return_info {
            ReturnType::Intermediate { .. } => res,
            ReturnType::Final(final_data) => (
                None,
                self.store_value_in_address(
                    &final_data.dest_address_type,
                    &final_data.dest,
                    res.0.expect("Function must return a value!"),
                    res.1,
                    observe,
                ),
            ),
        }
    }

    pub fn execute_branch_bucket<'env>(
        &self,
        bucket: &'env BranchBucket,
        env: Env<'env>,
        observe: bool,
    ) -> R<'env> {
        let (value, cond, mut env) = self.execute_conditional_bucket(
            &bucket.cond,
            &bucket.if_branch,
            &bucket.else_branch,
            env,
            observe,
        );
        if cond.is_some() {
            return (value, env);
        }

        // If cond is None means that the condition instruction evaluates to Unknown
        // Thus we don't know what branch to take
        // We take all writes in both branches and set all writes in them as Unknown
        let (mut vars, mut signals, mut subcmps) =
            self.get_write_operations_in_body(&bucket.if_branch, &env);
        self.get_write_operations_in_body_rec(
            &bucket.else_branch,
            &mut vars,
            &mut signals,
            &mut subcmps,
            &env,
        );

        for var in vars {
            env = env.set_var(var, Unknown);
        }
        for signal in signals {
            env = env.set_signal(signal, Unknown);
        }
        for subcmp_id in subcmps {
            env = env.set_subcmp_to_unk(subcmp_id);
        }
        (value, env)
    }

    pub fn execute_return_bucket<'env>(
        &self,
        bucket: &'env ReturnBucket,
        env: Env<'env>,
        observe: bool,
    ) -> R<'env> {
        self.execute_instruction(&bucket.value, env, observe)
    }

    pub fn execute_assert_bucket<'env>(
        &self,
        bucket: &'env AssertBucket,
        env: Env<'env>,
        observe: bool,
    ) -> R<'env> {
        //self.observer.on_assert_bucket(bucket, &env);

        let (cond, env) = self.execute_instruction(&bucket.evaluate, env, observe);
        let cond = cond.expect("cond in AssertBucket must produce a value!");
        if !cond.is_unknown() {
            assert!(cond.to_bool(&self.p));
        }
        (None, env)
    }

    pub fn execute_log_bucket<'env>(
        &self,
        bucket: &'env LogBucket,
        env: Env<'env>,
        observe: bool,
    ) -> R<'env> {
        let mut env = env;
        for arg in &bucket.argsprint {
            if let LogBucketArg::LogExp(i) = arg {
                let (_, new_env) = self.execute_instruction(i, env, observe);
                env = new_env
            }
        }
        (None, env)
    }

    // TODO: Needs more work!
    pub fn execute_conditional_bucket<'env>(
        &self,
        cond: &'env InstructionPointer,
        true_branch: &'env [InstructionPointer],
        false_branch: &'env [InstructionPointer],
        env: Env<'env>,
        observe: bool,
    ) -> (Option<Value>, Option<bool>, Env<'env>) {
        let (executed_cond, env) = self.execute_instruction(cond, env, observe);
        let executed_cond = executed_cond.expect("executed_cond must produce a value!");
        let cond_bool_result = self.value_to_bool(&executed_cond);

        return match cond_bool_result {
            None => (None, None, env),
            Some(true) => {
                let (ret, env) = self.execute_instructions(&true_branch, env, observe);
                (ret, Some(true), env)
            }
            Some(false) => {
                let (ret, env) = self.execute_instructions(&false_branch, env, observe);
                (ret, Some(false), env)
            }
        };
    }

    pub fn execute_loop_bucket_once<'env>(
        &self,
        bucket: &'env LoopBucket,
        env: Env<'env>,
        observe: bool,
    ) -> (Option<Value>, Option<bool>, Env<'env>) {
        self.execute_conditional_bucket(&bucket.continue_condition, &bucket.body, &[], env, observe)
    }

    fn value_to_bool(&self, value: &Value) -> Option<bool> {
        match value {
            Unknown => None,
            KnownU32(x) => Some(*x != 0),
            KnownBigInt(b) => Some(modular_arithmetic::as_bool(b, &self.p)),
        }
    }

    /// Executes the loop many times. If the result of the loop condition is unknown
    /// the interpreter assumes that the result of the loop is `Unknown`.
    /// In the case the condition evaluates to `Unknown` all the memory addresses
    /// potentially written into in the loop's body are set to `Unknown` to represent
    /// that we don't know the values after the execution of that loop.
    pub fn execute_loop_bucket<'env>(
        &self,
        bucket: &'env LoopBucket,
        env: Env<'env>,
        observe: bool,
    ) -> R<'env> {
        //self.observer.on_loop_bucket(bucket, &env);
        let mut last_value = Some(Unknown);
        let mut loop_env = env;
        let mut n_iters = 0;
        let limit = 1_000_000;
        loop {
            n_iters += 1;
            if n_iters >= limit {
                panic!("We have been running the same loop for {limit} iterations!! Is there an infinite loop?");
            }

            let (value, cond, new_env) = self.execute_conditional_bucket(
                &bucket.continue_condition,
                &bucket.body,
                &[],
                loop_env,
                observe,
            );
            loop_env = new_env;
            match cond {
                None => {
                    let (vars, signals, subcmps) =
                        self.get_write_operations_in_body(&bucket.body, &loop_env);

                    for var in vars {
                        loop_env = loop_env.set_var(var, Unknown);
                    }
                    for signal in signals {
                        loop_env = loop_env.set_signal(signal, Unknown);
                    }
                    for subcmp_id in subcmps {
                        loop_env = loop_env.set_subcmp_to_unk(subcmp_id);
                    }
                    break (value, loop_env);
                }
                Some(false) => {
                    break (last_value, loop_env);
                }
                Some(true) => {
                    last_value = value;
                }
            }
        }
    }

    pub fn execute_create_cmp_bucket<'env>(
        &self,
        bucket: &'env CreateCmpBucket,
        env: Env<'env>,
        observe: bool,
    ) -> R<'env> {
        //self.observer.on_create_cmp_bucket(bucket, &env);

        let (cmp_id, env) = self.execute_instruction(&bucket.sub_cmp_id, env, observe);
        let cmp_id = cmp_id.expect("sub_cmp_id subexpression must yield a value!").get_u32();
        let mut env =
            env.create_subcmp(&bucket.symbol, cmp_id, bucket.number_of_cmp, bucket.template_id);
        // Run the subcomponents with 0 inputs directly
        for i in cmp_id..(cmp_id + bucket.number_of_cmp) {
            if env.subcmp_counter_is_zero(i) {
                env = env.run_subcmp(i, &bucket.symbol, self, observe);
            }
        }
        (None, env)
    }

    pub fn execute_constraint_bucket<'env>(
        &self,
        bucket: &'env ConstraintBucket,
        env: Env<'env>,
        observe: bool,
    ) -> R<'env> {
        //self.observer.on_constraint_bucket(bucket, &env);

        self.execute_instruction(
            match bucket {
                ConstraintBucket::Substitution(i) => i,
                ConstraintBucket::Equality(i) => i,
            },
            env,
            observe,
        )
    }

    pub fn execute_instructions<'env>(
        &self,
        instructions: &'env [InstructionPointer],
        env: Env<'env>,
        observe: bool,
    ) -> R<'env> {
        let mut last = (None, env);
        for inst in instructions {
            last = self.execute_instruction(inst, last.1, observe);
        }
        last
    }

    pub fn execute_block_bucket<'env>(
        &self,
        bucket: &'env BlockBucket,
        env: Env<'env>,
        observe: bool,
    ) -> R<'env> {
        self.execute_instructions(&bucket.body, env, observe)
    }

    pub fn execute_nop_bucket<'env>(
        &self,
        _bucket: &NopBucket,
        env: Env<'env>,
        _observe: bool,
    ) -> R<'env> {
        (None, env)
    }

    pub fn execute_instruction<'env>(
        &self,
        inst: &'env InstructionPointer,
        env: Env<'env>,
        observe: bool,
    ) -> R<'env> {
        let continue_observing =
            if observe { self.observer.on_instruction(inst, &env) } else { observe };
        match inst.as_ref() {
            Instruction::Value(b) => self.execute_value_bucket(b, env, continue_observing),
            Instruction::Load(b) => self.execute_load_bucket(b, env, continue_observing),
            Instruction::Store(b) => self.execute_store_bucket(b, env, continue_observing),
            Instruction::Compute(b) => self.execute_compute_bucket(b, env, continue_observing),
            Instruction::Call(b) => self.execute_call_bucket(b, env, continue_observing),
            Instruction::Branch(b) => self.execute_branch_bucket(b, env, continue_observing),
            Instruction::Return(b) => self.execute_return_bucket(b, env, continue_observing),
            Instruction::Assert(b) => self.execute_assert_bucket(b, env, continue_observing),
            Instruction::Log(b) => self.execute_log_bucket(b, env, continue_observing),
            Instruction::Loop(b) => self.execute_loop_bucket(b, env, continue_observing),
            Instruction::CreateCmp(b) => self.execute_create_cmp_bucket(b, env, continue_observing),
            Instruction::Constraint(b) => {
                self.execute_constraint_bucket(b, env, continue_observing)
            }
            Instruction::Block(b) => self.execute_block_bucket(b, env, continue_observing),
            Instruction::Nop(b) => self.execute_nop_bucket(b, env, continue_observing),
        }
    }
}<|MERGE_RESOLUTION|>--- conflicted
+++ resolved
@@ -387,7 +387,6 @@
         env: Env<'env>,
         observe: bool,
     ) -> R<'env> {
-        // println!("Interpreter executing {:?}", bucket);
         let (src, env) = self.execute_instruction(&bucket.src, env, observe);
         let src = src.expect("src instruction in StoreBucket must produce a value!");
         let env =
@@ -417,11 +416,7 @@
         (computed_value, env)
     }
 
-<<<<<<< HEAD
-    fn run_function_loopbody<'env>(
-=======
     fn run_function_extracted<'env>(
->>>>>>> 8cc3b565
         &self,
         bucket: &'env CallBucket,
         env: Env<'env>,
@@ -448,11 +443,7 @@
         //NOTE: Do not change scope for the new interpreter because the mem lookups within
         //  `get_write_operations_in_store_bucket` need to use the original function context.
         let interp = self.mem.build_interpreter(self.global_data, self.observer);
-<<<<<<< HEAD
-        let observe = observe && !interp.observer.ignore_loopbody_function_calls();
-=======
         let observe = observe && !interp.observer.ignore_extracted_function_calls();
->>>>>>> 8cc3b565
         let instructions = &env.get_function(name).body;
         unsafe {
             let ptr = instructions.as_ptr();
@@ -496,11 +487,7 @@
             // The extracted loop body and array parameter functions can change any values in
             //  the environment via the parameters passed to it. So interpret the function and
             //  keep the resulting Env (as if the function had executed inline).
-<<<<<<< HEAD
-            self.run_function_loopbody(&bucket, env, observe)
-=======
             self.run_function_extracted(&bucket, env, observe)
->>>>>>> 8cc3b565
         } else {
             let mut args = vec![];
             for i in &bucket.arguments {
