--- conflicted
+++ resolved
@@ -46,6 +46,18 @@
             caller_context: RefCell::new(None),
         }
     }
+
+    fn get_known_condition(&self, bucket_id: &BucketId) -> Option<bool> {
+        // Get from the current 'caller_context' or lookup via None key in 'evaluated_conditions'
+        let ec = self.evaluated_conditions.borrow();
+        if let Some(bv) = self.caller_context.borrow().as_ref().or_else(|| ec.get(&None)) {
+            if let Some(Some(side)) = bv.get(bucket_id) {
+                return Some(*side);
+            }
+        }
+        None
+    }
+}
 
     fn get_known_condition(&self, bucket_id: &BucketId) -> Option<bool> {
         // Get from the current 'caller_context' or lookup via None key in 'evaluated_conditions'
@@ -158,11 +170,7 @@
         true
     }
 
-<<<<<<< HEAD
-    fn ignore_loopbody_function_calls(&self) -> bool {
-=======
     fn ignore_extracted_function_calls(&self) -> bool {
->>>>>>> 8cc3b565
         false
     }
 }
@@ -242,11 +250,7 @@
                     argument_types: bucket.argument_types.clone(),
                     arguments: self.transform_instructions(&bucket.arguments),
                     arena_size: bucket.arena_size,
-<<<<<<< HEAD
-                    return_info: self.transform_return_type(&bucket.return_info),
-=======
                     return_info: self.transform_return_type(&bucket.id, &bucket.return_info),
->>>>>>> 8cc3b565
                 }
                 .allocate();
             }
@@ -261,11 +265,7 @@
             argument_types: bucket.argument_types.clone(),
             arguments: self.transform_instructions(&bucket.arguments),
             arena_size: bucket.arena_size,
-<<<<<<< HEAD
-            return_info: self.transform_return_type(&bucket.return_info),
-=======
             return_info: self.transform_return_type(&bucket.id, &bucket.return_info),
->>>>>>> 8cc3b565
         }
         .allocate()
     }
