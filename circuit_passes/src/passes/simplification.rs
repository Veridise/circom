use std::cell::RefCell;
use std::collections::HashMap;
use compiler::circuit_design::template::TemplateCode;
use compiler::compiler_interface::Circuit;
use compiler::intermediate_representation::{InstructionPointer, new_id, BucketId};
use compiler::intermediate_representation::ir_interface::*;
use crate::bucket_interpreter::env::Env;
use crate::bucket_interpreter::memory::PassMemory;
use crate::bucket_interpreter::observer::Observer;
use crate::bucket_interpreter::value::Value;
use super::{CircuitTransformationPass, GlobalPassData};

pub struct SimplificationPass<'d> {
    global_data: &'d RefCell<GlobalPassData>,
    // Wrapped in a RefCell because the reference to the static analysis is immutable but we need mutability
    memory: PassMemory,
    compute_replacements: RefCell<HashMap<BucketId, Value>>,
    call_replacements: RefCell<HashMap<BucketId, Value>>,
}

impl<'d> SimplificationPass<'d> {
    pub fn new(prime: String, global_data: &'d RefCell<GlobalPassData>) -> Self {
        SimplificationPass {
            global_data,
            memory: PassMemory::new(prime, "".to_string(), Default::default()),
            compute_replacements: Default::default(),
            call_replacements: Default::default(),
        }
    }
}

impl Observer<Env<'_>> for SimplificationPass<'_> {
    fn on_value_bucket(&self, _bucket: &ValueBucket, _env: &Env) -> bool {
        true
    }

    fn on_load_bucket(&self, _bucket: &LoadBucket, _env: &Env) -> bool {
        true
    }

    fn on_store_bucket(&self, _bucket: &StoreBucket, _env: &Env) -> bool {
        true
    }

    fn on_compute_bucket(&self, bucket: &ComputeBucket, env: &Env) -> bool {
        let env = env.clone();
        let interpreter = self.memory.build_interpreter(self.global_data, self);
        let (eval, _) = interpreter.execute_compute_bucket(bucket, env, false);
        let eval = eval.expect("Compute bucket must produce a value!");
        if !eval.is_unknown() {
            self.compute_replacements.borrow_mut().insert(bucket.id, eval);
            return false;
        }
        true
    }

    fn on_assert_bucket(&self, _bucket: &AssertBucket, _env: &Env) -> bool {
        true
    }

    fn on_loop_bucket(&self, _bucket: &LoopBucket, _env: &Env) -> bool {
        true
    }

    fn on_create_cmp_bucket(&self, _bucket: &CreateCmpBucket, _env: &Env) -> bool {
        true
    }

    fn on_constraint_bucket(&self, _bucket: &ConstraintBucket, _env: &Env) -> bool {
        true
    }

    fn on_block_bucket(&self, _bucket: &BlockBucket, _env: &Env) -> bool {
        true
    }

    fn on_nop_bucket(&self, _bucket: &NopBucket, _env: &Env) -> bool {
        true
    }

    fn on_location_rule(&self, _location_rule: &LocationRule, _env: &Env) -> bool {
        true
    }

    fn on_call_bucket(&self, bucket: &CallBucket, env: &Env) -> bool {
        let env = env.clone();
        let interpreter = self.memory.build_interpreter(self.global_data, self);
        let (eval, _) = interpreter.execute_call_bucket(bucket, env, false);
        if let Some(eval) = eval {
            // Call buckets may not return a value directly
            if !eval.is_unknown() {
                self.call_replacements.borrow_mut().insert(bucket.id, eval);
                return false;
            }
        }
        true
    }

    fn on_branch_bucket(&self, _bucket: &BranchBucket, _env: &Env) -> bool {
        true
    }

    fn on_return_bucket(&self, _bucket: &ReturnBucket, _env: &Env) -> bool {
        true
    }

    fn on_log_bucket(&self, _bucket: &LogBucket, _env: &Env) -> bool {
        true
    }

    fn ignore_function_calls(&self) -> bool {
        true
    }

    fn ignore_subcmp_calls(&self) -> bool {
        true
    }

<<<<<<< HEAD
    fn ignore_loopbody_function_calls(&self) -> bool {
=======
    fn ignore_extracted_function_calls(&self) -> bool {
>>>>>>> 8cc3b565
        true
    }
}

impl CircuitTransformationPass for SimplificationPass<'_> {
    fn name(&self) -> &str {
        "SimplificationPass"
    }

    fn get_updated_field_constants(&self) -> Vec<String> {
        self.memory.get_field_constants_clone()
    }

    fn transform_compute_bucket(&self, bucket: &ComputeBucket) -> InstructionPointer {
        if let Some(value) = self.compute_replacements.borrow().get(&bucket.id) {
            return value.to_value_bucket(&self.memory).allocate();
        }
        ComputeBucket {
            id: new_id(),
            source_file_id: bucket.source_file_id,
            line: bucket.line,
            message_id: bucket.message_id,
            op: bucket.op,
            op_aux_no: bucket.op_aux_no,
            stack: self.transform_instructions(&bucket.stack),
        }
        .allocate()
    }

    fn transform_call_bucket(&self, bucket: &CallBucket) -> InstructionPointer {
        if let Some(value) = self.call_replacements.borrow().get(&bucket.id) {
            return value.to_value_bucket(&self.memory).allocate();
        }
        CallBucket {
            id: new_id(),
            source_file_id: bucket.source_file_id,
            line: bucket.line,
            message_id: bucket.message_id,
            symbol: bucket.symbol.to_string(),
            argument_types: bucket.argument_types.clone(),
            arguments: self.transform_instructions(&bucket.arguments),
            arena_size: bucket.arena_size,
            return_info: self.transform_return_type(&bucket.id, &bucket.return_info),
        }
        .allocate()
    }

    fn pre_hook_circuit(&self, circuit: &Circuit) {
        self.memory.fill_from_circuit(circuit);
    }

    fn pre_hook_template(&self, template: &TemplateCode) {
        self.memory.set_scope(template);
        self.memory.run_template(self.global_data, self, template);
    }
}<|MERGE_RESOLUTION|>--- conflicted
+++ resolved
@@ -116,11 +116,7 @@
         true
     }
 
-<<<<<<< HEAD
-    fn ignore_loopbody_function_calls(&self) -> bool {
-=======
     fn ignore_extracted_function_calls(&self) -> bool {
->>>>>>> 8cc3b565
         true
     }
 }
