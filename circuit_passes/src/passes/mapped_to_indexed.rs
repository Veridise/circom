use std::cell::RefCell;
use std::collections::BTreeMap;
use compiler::circuit_design::template::TemplateCode;
use compiler::compiler_interface::Circuit;
use compiler::intermediate_representation::{ir_interface::*, BucketId};
use compiler::intermediate_representation::{InstructionPointer, UpdateId};
use crate::bucket_interpreter::env::Env;
use crate::bucket_interpreter::memory::PassMemory;
use crate::bucket_interpreter::observer::Observer;
use crate::bucket_interpreter::operations::compute_offset;
use crate::bucket_interpreter::value::Value::KnownU32;
use super::{CircuitTransformationPass, GlobalPassData};

pub struct MappedToIndexedPass<'d> {
    global_data: &'d RefCell<GlobalPassData>,
    memory: PassMemory,
    /// Key is the BucketId of the bucket that holds the original LocationRule instance that needs to be
    /// replaced and the mapped value is the new Indexed LocationRule. The BucketId must be used as key
    /// instead of using the old LocationRule itself because the same Mapped LocationRule paired with a
    /// different AddressType can result in a different Indexed LocationRule.
    // Wrapped in a RefCell because the reference to the static analysis is immutable but we need mutability
    replacements: RefCell<BTreeMap<BucketId, LocationRule>>,
}

impl<'d> MappedToIndexedPass<'d> {
    pub fn new(prime: String, global_data: &'d RefCell<GlobalPassData>) -> Self {
        MappedToIndexedPass {
            global_data,
            memory: PassMemory::new(prime, "".to_string(), Default::default()),
            replacements: Default::default(),
        }
    }

    fn transform_mapped_loc_to_indexed_loc(
        &self,
        cmp_address: &InstructionPointer,
        indexes: &Vec<InstructionPointer>,
        signal_code: usize,
        env: &Env,
    ) -> LocationRule {
        let interpreter = self.memory.build_interpreter(self.global_data, self);

        let (resolved_addr, acc_env) =
            interpreter.execute_instruction(cmp_address, env.clone(), false);

        let resolved_addr = resolved_addr
            .expect("cmp_address instruction in SubcmpSignal must produce a value!")
            .get_u32();

        let name = acc_env.get_subcmp_name(resolved_addr).clone();
        let io_def =
            self.memory.get_iodef(&acc_env.get_subcmp_template_id(resolved_addr), &signal_code);
        let offset = if indexes.len() > 0 {
            let mut acc_env = acc_env;
            let mut indexes_values = vec![];
            for i in indexes {
                let (val, new_env) = interpreter.execute_instruction(i, acc_env, false);
                indexes_values.push(val.expect("Mapped location must produce a value!").get_u32());
                acc_env = new_env;
            }
            io_def.offset + compute_offset(&indexes_values, &io_def.lengths)
        } else {
            io_def.offset
        };
        LocationRule::Indexed {
            location: KnownU32(offset).to_value_bucket(&self.memory).allocate(),
            template_header: Some(name),
        }
    }

    fn maybe_transform_location(
        &self,
        bucket_id: &BucketId,
        address: &AddressType,
        location: &LocationRule,
        env: &Env,
    ) {
        match location {
            LocationRule::Mapped { indexes, signal_code } => match address {
                AddressType::Variable | AddressType::Signal => unreachable!(), // cannot use mapped
                AddressType::SubcmpSignal { cmp_address, .. } => {
                    let indexed_rule = self.transform_mapped_loc_to_indexed_loc(
                        cmp_address,
                        indexes,
                        *signal_code,
                        env,
                    );
                    let old = self.replacements.borrow_mut().insert(*bucket_id, indexed_rule);
                    assert!(old.is_none()); // ensure nothing is unexpectedly overwritten
                }
            },
            LocationRule::Indexed { .. } => return, // do nothing for indexed
        }
    }
}

impl Observer<Env<'_>> for MappedToIndexedPass<'_> {
    fn on_value_bucket(&self, _bucket: &ValueBucket, _env: &Env) -> bool {
        true
    }

    fn on_load_bucket(&self, bucket: &LoadBucket, env: &Env) -> bool {
        self.maybe_transform_location(&bucket.id, &bucket.address_type, &bucket.src, env);
        true
    }

    fn on_store_bucket(&self, bucket: &StoreBucket, env: &Env) -> bool {
        self.maybe_transform_location(&bucket.id, &bucket.dest_address_type, &bucket.dest, env);
        true
    }

    fn on_compute_bucket(&self, _bucket: &ComputeBucket, _env: &Env) -> bool {
        true
    }

    fn on_assert_bucket(&self, _bucket: &AssertBucket, _env: &Env) -> bool {
        true
    }

    fn on_loop_bucket(&self, _bucket: &LoopBucket, _env: &Env) -> bool {
        true
    }

    fn on_create_cmp_bucket(&self, _bucket: &CreateCmpBucket, _env: &Env) -> bool {
        true
    }

    fn on_constraint_bucket(&self, _bucket: &ConstraintBucket, _env: &Env) -> bool {
        true
    }

    fn on_block_bucket(&self, _bucket: &BlockBucket, _env: &Env) -> bool {
        true
    }

    fn on_nop_bucket(&self, _bucket: &NopBucket, _env: &Env) -> bool {
        true
    }

    fn on_location_rule(&self, _location_rule: &LocationRule, _env: &Env) -> bool {
        true
    }

    fn on_call_bucket(&self, bucket: &CallBucket, env: &Env) -> bool {
        if let ReturnType::Final(fd) = &bucket.return_info {
            self.maybe_transform_location(&bucket.id, &fd.dest_address_type, &fd.dest, env);
        }
        true
    }

    fn on_branch_bucket(&self, _bucket: &BranchBucket, _env: &Env) -> bool {
        true
    }

    fn on_return_bucket(&self, _bucket: &ReturnBucket, _env: &Env) -> bool {
        true
    }

    fn on_log_bucket(&self, _bucket: &LogBucket, _env: &Env) -> bool {
        true
    }

    fn ignore_function_calls(&self) -> bool {
        true
    }

    fn ignore_subcmp_calls(&self) -> bool {
        true
    }

<<<<<<< HEAD
    fn ignore_loopbody_function_calls(&self) -> bool {
=======
    fn ignore_extracted_function_calls(&self) -> bool {
>>>>>>> 8cc3b565
        false
    }
}

impl CircuitTransformationPass for MappedToIndexedPass<'_> {
    fn name(&self) -> &str {
        "MappedToIndexedPass"
    }

    fn get_updated_field_constants(&self) -> Vec<String> {
        self.memory.get_field_constants_clone()
    }

    /*
        iangneal: Let the interpreter run to see if we can find any replacements.
        If so, yield the replacement. Else, just give the default transformation
    */
    fn transform_location_rule(
        &self,
        bucket_id: &BucketId,
        location_rule: &LocationRule,
    ) -> LocationRule {
        if let Some(indexed_rule) = self.replacements.borrow().get(bucket_id) {
            let mut clone = indexed_rule.clone();
            clone.update_id(); //generate a new unique ID for the clone to avoid assertion in checks.rs
            return clone;
        }
        match location_rule {
            LocationRule::Indexed { location, template_header } => LocationRule::Indexed {
                location: self.transform_instruction(location),
                template_header: template_header.clone(),
            },
            LocationRule::Mapped { .. } => unreachable!(), // all Mapped locations were replaced above
        }
    }

    fn pre_hook_circuit(&self, circuit: &Circuit) {
        self.memory.fill_from_circuit(circuit);
    }

    fn pre_hook_template(&self, template: &TemplateCode) {
        self.memory.set_scope(template);
        self.memory.run_template(self.global_data, self, template);
    }
}<|MERGE_RESOLUTION|>--- conflicted
+++ resolved
@@ -168,11 +168,7 @@
         true
     }
 
-<<<<<<< HEAD
-    fn ignore_loopbody_function_calls(&self) -> bool {
-=======
     fn ignore_extracted_function_calls(&self) -> bool {
->>>>>>> 8cc3b565
         false
     }
 }
