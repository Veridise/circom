--- conflicted
+++ resolved
@@ -47,13 +47,9 @@
 
     pub fn run_template(&self, observer: &dyn InterpreterObserver, template: &TemplateCode) {
         assert!(!self.current_scope.is_empty());
-<<<<<<< HEAD
-        if cfg!(debug_assertions) { println!("Running {}", self.current_scope); }
-=======
         if cfg!(debug_assertions) {
             println!("Running template {}", self.current_scope);
         }
->>>>>>> 2a69d6a6
         let interpreter = self.build_interpreter(observer);
         let env = Env::new(&self.templates_library, &self.functions_library, self);
         interpreter.execute_instructions(&template.body, env, true);
