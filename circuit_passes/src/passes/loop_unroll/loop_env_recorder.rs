--- conflicted
+++ resolved
@@ -224,16 +224,12 @@
             todo!(); //not sure if/how to handle that
         }
         self.visit(&bucket.id, &bucket.address_type, &bucket.src, env);
-<<<<<<< HEAD
-        self.is_safe_to_move() //continue observing unless something unsafe has been found
-=======
         // For a LoadBucket, there is no need to continue observing inside it and doing
         //  so can actually cause "assert!(bucket_to_args.is_empty())" to fail. See
         //  test "loops/fixed_idx_in_fixed_idx.circom" for an example and explanation.
         //  This is not applicable to other buckets because they have additional content
         //  inside of them that must be observed.
         false
->>>>>>> 8cc3b565
     }
 
     fn on_store_bucket(&self, bucket: &StoreBucket, env: &Env) -> bool {
@@ -307,11 +303,7 @@
         true
     }
 
-<<<<<<< HEAD
-    fn ignore_loopbody_function_calls(&self) -> bool {
-=======
     fn ignore_extracted_function_calls(&self) -> bool {
->>>>>>> 8cc3b565
         true
     }
 }