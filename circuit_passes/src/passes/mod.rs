--- conflicted
+++ resolved
@@ -47,12 +47,8 @@
         Circuit {
             wasm_producer: circuit.wasm_producer.clone(),
             c_producer: circuit.c_producer.clone(),
-<<<<<<< HEAD
             llvm_data: circuit.llvm_data.clone_with_new_field_tracking(field_tracking),
-=======
-            llvm_data: LLVMCircuitData { field_tracking: field_tracking.clone() },
             coda_data: CodaCircuitData { field_tracking },
->>>>>>> d6b6e6b5
             templates,
             functions: circuit.functions.iter().map(|f| self.transform_function(f)).collect(),
         }
