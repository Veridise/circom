use std::collections::HashMap;
use std::fs::File;
use compiler::hir::very_concrete_program::{Component, TemplateInstance, VCP};
use compiler::intermediate_representation::translate::{initialize_signals, SignalInfo, State, TemplateDB};
use program_structure::ast::SignalType;
use code_producers::llvm_elements::run_fn_name;
use serde::Serialize;
use constant_tracking::ConstantTracker;
use program_structure::file_definition::FileLibrary;

#[derive(Serialize)]
struct Meta {
    is_ir_ssa: bool,
<<<<<<< HEAD
    prime: String
=======
>>>>>>> d6b6e6b5
}

#[derive(Serialize)]
struct SignalSummary {
    name: String,
    visibility: String,
    idx: usize,
    public: bool,
}

#[derive(Serialize)]
struct SubcmpSummary {
    name: String,
    idx: usize,
}

#[derive(Serialize)]
struct TemplateSummary {
    name: String,
    main: bool,
    signals: Vec<SignalSummary>,
    subcmps: Vec<SubcmpSummary>,
    logic_fn_name: String,
    template_id: usize,
}

#[derive(Serialize)]
struct FunctionSummary {
    name: String,
    params: Vec<String>,
    logic_fn_name: String,
}

#[derive(Serialize)]
pub struct SummaryRoot {
    version: String,
    compiler: String,
    framework: Option<String>,
    meta: Meta,
    components: Vec<TemplateSummary>,
    functions: Vec<FunctionSummary>,
}

fn index_names(lengths: &[usize]) -> Vec<String> {
    if lengths.is_empty() {
        return vec!["".to_string()];
    }
    let hd = lengths[0];
    let tl = &lengths[1..lengths.len()];
    let mut res = vec![];

    for i in 0..hd {
        for acc in index_names(tl) {
            res.push(format!("[{i}]{acc}"));
        }
    }

    res
}

fn unroll_signal(name: &String, info: &SignalInfo, idx: usize) -> Vec<SignalSummary> {
    if info.lengths.is_empty() {
        return vec![SignalSummary {
            name: name.to_string(),
            visibility: match info.signal_type {
                SignalType::Output => "output",
                SignalType::Input => "input",
                SignalType::Intermediate => "intermediate",
            }
            .to_string(),
            public: false,
            idx,
        }];
    }
    let mut signals = vec![];

    for (offset, indices) in index_names(&info.lengths).iter().enumerate() {
        signals.push(SignalSummary {
            name: format!("{name}{indices}"),
            visibility: match info.signal_type {
                SignalType::Output => "output",
                SignalType::Input => "input",
                SignalType::Intermediate => "intermediate",
            }
            .to_string(),
            idx: idx + offset,
            public: false,
        })
    }

    signals
}

fn unroll_subcmp(name: &String, lengths: &[usize], idx: usize) -> Vec<SubcmpSummary> {
    if lengths.is_empty() {
        return vec![SubcmpSummary { name: name.to_string(), idx }];
    }

    let mut subcmps = vec![];

    for (offset, indices) in index_names(lengths).iter().enumerate() {
        subcmps.push(SubcmpSummary { name: format!("{name}{indices}"), idx: idx + offset })
    }

    subcmps
}

impl SummaryRoot {
    fn prepare_template_instances(templates: &[TemplateInstance]) -> HashMap<usize, &TemplateInstance> {
        templates.iter().map(|i| (i.template_id, i)).collect()
    }

    fn prepare_signals(template: &TemplateInstance) -> HashMap<String, SignalInfo> {
        let mut signal_info = HashMap::new();
        for signal in template.signals.clone() {
            let info = SignalInfo{ signal_type: signal.xtype, lengths: signal.lengths};
            signal_info.insert(signal.name, info);
        }
        signal_info
    }

    fn create_state(template: &TemplateInstance) -> State {
        State::new(
            template.template_id,
            0,
            ConstantTracker::new(),
            HashMap::with_capacity(0),
            template.signals_to_tags.clone(),
        )
    }

    fn process_signals(instance: &TemplateInstance, file_lib: &FileLibrary) -> Vec<SignalSummary> {
        let mut signals = vec![];
        let mut state = Self::create_state(instance);
        initialize_signals(&mut state, file_lib, instance.signals.clone(), &instance.code);
        for signal in &instance.signals {
            let info = SignalInfo { signal_type: signal.xtype, lengths: signal.lengths.clone() };
            let idx = state.ssa.get_signal(&signal.name).unwrap().0;
            for signal_summary in unroll_signal(&signal.name, &info, idx) {
                signals.push(signal_summary);
            }
        }
        signals
    }

<<<<<<< HEAD
    fn process_template(template: &TemplateInstance, vcp: &VCP) -> TemplateSummary {
        let mut signals = Self::process_signals(template, &vcp.file_library);
=======
            let mut signals_data: Vec<(String, usize)> =
                template_database.signals_id[template_id].clone().into_iter().collect();
            signals_data.sort_by_key(|(_, x)| *x);
            for (signal_name, _signal_idx) in &signals_data {
                println!("[DEBUG]");
                println!("template_id: {:?}", template_id);
                println!("signal_name: {:?}", signal_name);

                let signal_info = &template_database.signal_info[template_id][signal_name];
>>>>>>> d6b6e6b5

        let mut subcmps = vec![];
        for subcmp in &template.components {
            for subcmp_summary in unroll_subcmp(&subcmp.name, &subcmp.lengths, subcmps.len()) {
                subcmps.push(subcmp_summary);
            }
        }

        let is_main = template.template_id == vcp.main_id;
        if is_main {
            for signal in &mut signals {
                signal.public = template.public_inputs.contains(&signal.name);
            }
        }

        TemplateSummary {
            name: template.template_name.clone(),
            main: is_main,
            subcmps,
            signals,
            logic_fn_name: run_fn_name(template.template_header.clone()),
        }
    }

    pub fn new(vcp: &VCP) -> SummaryRoot {
        let meta = Meta { is_ir_ssa: false, prime: vcp.prime.clone() };
        let mut templates = vec![];

<<<<<<< HEAD
        let template_database = TemplateDB::build(&vcp.file_library, &vcp.templates);
        for template in &vcp.templates {
            let template_summary = Self::process_template(template, vcp);
            templates.push(template_summary);
=======
            let template = TemplateSummary {
                name: template_name.clone(),
                template_id,
                main: template_id == vcp.main_id,
                subcmps,
                signals,
                logic_fn_name: run_fn_name(format!("{}_{}", template_name, template_id)),
            };
            templates.push(template);
>>>>>>> d6b6e6b5
        }
        SummaryRoot {
            version: env!("CARGO_PKG_VERSION").to_string(),
            compiler: "circom".to_string(),
            framework: None,
            meta,
            components: templates,
            functions: vec![],
        }
    }

    pub fn write_to_file(self, summary_file: &str) -> Result<(), serde_json::Error> {
        let writer = File::create(summary_file).unwrap();
        serde_json::to_writer(&writer, &self)
    }
}<|MERGE_RESOLUTION|>--- conflicted
+++ resolved
@@ -11,10 +11,7 @@
 #[derive(Serialize)]
 struct Meta {
     is_ir_ssa: bool,
-<<<<<<< HEAD
     prime: String
-=======
->>>>>>> d6b6e6b5
 }
 
 #[derive(Serialize)]
@@ -160,10 +157,8 @@
         signals
     }
 
-<<<<<<< HEAD
     fn process_template(template: &TemplateInstance, vcp: &VCP) -> TemplateSummary {
         let mut signals = Self::process_signals(template, &vcp.file_library);
-=======
             let mut signals_data: Vec<(String, usize)> =
                 template_database.signals_id[template_id].clone().into_iter().collect();
             signals_data.sort_by_key(|(_, x)| *x);
@@ -173,7 +168,6 @@
                 println!("signal_name: {:?}", signal_name);
 
                 let signal_info = &template_database.signal_info[template_id][signal_name];
->>>>>>> d6b6e6b5
 
         let mut subcmps = vec![];
         for subcmp in &template.components {
@@ -202,12 +196,11 @@
         let meta = Meta { is_ir_ssa: false, prime: vcp.prime.clone() };
         let mut templates = vec![];
 
-<<<<<<< HEAD
         let template_database = TemplateDB::build(&vcp.file_library, &vcp.templates);
         for template in &vcp.templates {
             let template_summary = Self::process_template(template, vcp);
             templates.push(template_summary);
-=======
+
             let template = TemplateSummary {
                 name: template_name.clone(),
                 template_id,
@@ -217,8 +210,8 @@
                 logic_fn_name: run_fn_name(format!("{}_{}", template_name, template_id)),
             };
             templates.push(template);
->>>>>>> d6b6e6b5
-        }
+
+      }
         SummaryRoot {
             version: env!("CARGO_PKG_VERSION").to_string(),
             compiler: "circom".to_string(),
